--- conflicted
+++ resolved
@@ -1,36 +1,3 @@
-<<<<<<< HEAD
-[
-    {
-        "name": "timeResolution",
-        "value": 900,
-        "unit": "sec",
-        "description" : "Required time resolution. Feel free to change this value. Tip: 3600 refers to an hourly resolution. 900 to a 15min resolution."
-    },
-    {
-        "name": "clusterLength",
-        "value": 604800,
-        "unit": "sec",
-        "description" : "Length of cluster. Tip: 604800 refers to one week. 86400 for one day."
-    },
-    {
-        "name": "clusterNumber",
-        "value": 4,
-        "unit": "-",
-        "description" : "Number of cluster"
-    },
-    {
-        "name": "dataResolution",
-        "value": 3600,
-        "unit": "sec",
-        "description" : "Time resolution of input data. (If you don't change weather data, here is no need to change)."
-    },
-    {
-        "name": "dataLength",
-        "value": 31536000,
-        "unit": "sec",
-        "description" : "Length of input data. (If you don't change weather data, here is no need to change)."
-    }
-=======
 [
     {
         "name": "timeResolution",
@@ -86,5 +53,4 @@
         "unit": "",
         "description" : "Saturday"
     }
->>>>>>> 086ab940
 ]