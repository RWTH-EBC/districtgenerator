<<<<<<< HEAD
[
  {
    "name": "T_set_min",
    "value":  20.0,
    "unit": "degree Celsius",
    "description": "Required minimum indoor temperature (for heating load calculation)"
  },
  {
    "name": "T_set_max",
    "value": 26.0,
    "unit": "degree Celsius",
    "description": "Required maximum indoor temperature (for cooling load calculation)"
  },
  {
    "name": "T_bivalent",
    "value": -2.0,
    "unit": "degree Celsius",
    "description": "Dual mode temperature (for heat pump design)"
  },
  {
    "name": "T_heatlimit",
    "value":  15.0,
    "unit": "degree Celsius",
    "description": "Limit temperature (for heat pump design)"
  },
  {
    "name": "ventilation_rate",
    "value": 0.5,
    "unit": "1/h",
    "description": "Room ventilation rate"
  },
  {
    "name": "buildings_short",
    "value": ["SFH", "MFH", "TH", "AB"],
    "unit": "-",
    "description": "Abbreviations of the selectable building types."
  },
  {
    "name": "buildings_long",
    "value": ["single_family_house", "multi_family_house", "terraced_house", "apartment_block"],
    "unit":  "-",
    "description": "Names of the four selectable building types."
  },
  {
    "name": "retrofit_short",
    "value": [0, 1, 2],
    "unit": "-",
    "description": "Abbreviations of the retrofit levels."
  },
  {
    "name": "retrofit_long",
    "value": ["tabula_standard", "tabula_retrofit", "tabula_adv_retrofit"],
    "unit":  "-",
    "description": "Names of the retrofit levels."
  },
  {
    "name": "dhwload",
    "value": [4662.1, 4662.1, 4662.1, 3999.8],
    "unit":  "Watt",
    "description": "Maximal power for domestic hot water for each of the four building types (SFH, MFH, TH and AB)"
  },
  {
    "name": "mean_drawoff_vol_per_day",
    "value": [40, 40, 40, 40],
    "unit":  "Liter",
    "description": "Mean drawoff DHW volume per day for each of the four building types (SFH, MFH, TH and AB)"
  },
  {
    "name": "ratio_area",
    "value": [0.6656, 0.6785, 0.7112, 0.6662],
    "unit":  "Liter",
    "description": "Ratio of total gross floor area to net floor area for each of the four building types (SFH, MFH, TH and AB)"
  }
]
=======
[
  {
    "name": "T_set_min",
    "value":  20.0,
    "unit": "degree Celsius",
    "description": "Required minimum indoor temperature (for heating load calculation)"
  },
    {
    "name": "T_set_min_night",
    "value":  18.0,
    "unit": "degree Celsius",
    "description": "Required minimum indoor temperature at night (for heating load calculation)"
  },
  {
    "name": "T_set_max",
    "value": 23.0,
    "unit": "degree Celsius",
    "description": "Required maximum indoor temperature (for cooling load calculation)"
  },
  {
    "name": "T_set_max_night",
    "value": 28.0,
    "unit": "degree Celsius",
    "description": "Required maximum indoor temperature at night (for cooling load calculation)"
  },
  {
    "name": "T_bivalent",
    "value": -2.0,
    "unit": "degree Celsius",
    "description": "Dual mode temperature (for heat pump design)"
  },
  {
    "name": "T_heatlimit",
    "value":  15.0,
    "unit": "degree Celsius",
    "description": "Limit temperature (for heat pump design)"
  },
  {
    "name": "ventilation_rate",
    "value": 0.5,
    "unit": "1/h",
    "description": "Room ventilation rate"
  },
  {
    "name": "buildings_short",
    "value": ["SFH", "MFH", "TH", "AB"],
    "unit": "-",
    "description": "Abbreviations of the selectable building types."
  },
  {
    "name": "buildings_long",
    "value": ["single_family_house", "multi_family_house", "terraced_house", "apartment_block"],
    "unit":  "-",
    "description": "Names of the four selectable building types."
  },
  {
    "name": "retrofit_short",
    "value": [0, 1, 2],
    "unit": "-",
    "description": "Abbreviations of the retrofit levels."
  },
  {
    "name": "retrofit_long",
    "value": ["tabula_standard", "tabula_retrofit", "tabula_adv_retrofit"],
    "unit":  "-",
    "description": "Names of the retrofit levels."
  },
  {
    "name": "dhwload",
    "value": [4662.1, 4662.1, 4662.1, 3999.8],
    "unit":  "Watt",
    "description": "Maximal power for domestic hot water for each of the four building types (SFH, MFH, TH and AB)"
  },
  {
    "name": "mean_drawoff_vol_per_day",
    "value": [40, 40, 40, 40],
    "unit":  "Liter",
    "description": "Mean drawoff DHW volume per day for each of the four building types (SFH, MFH, TH and AB). Source: 12831-3/A100 Table NA.4"
  }
]
>>>>>>> 086ab940
<|MERGE_RESOLUTION|>--- conflicted
+++ resolved
@@ -1,79 +1,3 @@
-<<<<<<< HEAD
-[
-  {
-    "name": "T_set_min",
-    "value":  20.0,
-    "unit": "degree Celsius",
-    "description": "Required minimum indoor temperature (for heating load calculation)"
-  },
-  {
-    "name": "T_set_max",
-    "value": 26.0,
-    "unit": "degree Celsius",
-    "description": "Required maximum indoor temperature (for cooling load calculation)"
-  },
-  {
-    "name": "T_bivalent",
-    "value": -2.0,
-    "unit": "degree Celsius",
-    "description": "Dual mode temperature (for heat pump design)"
-  },
-  {
-    "name": "T_heatlimit",
-    "value":  15.0,
-    "unit": "degree Celsius",
-    "description": "Limit temperature (for heat pump design)"
-  },
-  {
-    "name": "ventilation_rate",
-    "value": 0.5,
-    "unit": "1/h",
-    "description": "Room ventilation rate"
-  },
-  {
-    "name": "buildings_short",
-    "value": ["SFH", "MFH", "TH", "AB"],
-    "unit": "-",
-    "description": "Abbreviations of the selectable building types."
-  },
-  {
-    "name": "buildings_long",
-    "value": ["single_family_house", "multi_family_house", "terraced_house", "apartment_block"],
-    "unit":  "-",
-    "description": "Names of the four selectable building types."
-  },
-  {
-    "name": "retrofit_short",
-    "value": [0, 1, 2],
-    "unit": "-",
-    "description": "Abbreviations of the retrofit levels."
-  },
-  {
-    "name": "retrofit_long",
-    "value": ["tabula_standard", "tabula_retrofit", "tabula_adv_retrofit"],
-    "unit":  "-",
-    "description": "Names of the retrofit levels."
-  },
-  {
-    "name": "dhwload",
-    "value": [4662.1, 4662.1, 4662.1, 3999.8],
-    "unit":  "Watt",
-    "description": "Maximal power for domestic hot water for each of the four building types (SFH, MFH, TH and AB)"
-  },
-  {
-    "name": "mean_drawoff_vol_per_day",
-    "value": [40, 40, 40, 40],
-    "unit":  "Liter",
-    "description": "Mean drawoff DHW volume per day for each of the four building types (SFH, MFH, TH and AB)"
-  },
-  {
-    "name": "ratio_area",
-    "value": [0.6656, 0.6785, 0.7112, 0.6662],
-    "unit":  "Liter",
-    "description": "Ratio of total gross floor area to net floor area for each of the four building types (SFH, MFH, TH and AB)"
-  }
-]
-=======
 [
   {
     "name": "T_set_min",
@@ -153,5 +77,4 @@
     "unit":  "Liter",
     "description": "Mean drawoff DHW volume per day for each of the four building types (SFH, MFH, TH and AB). Source: 12831-3/A100 Table NA.4"
   }
-]
->>>>>>> 086ab940
+]