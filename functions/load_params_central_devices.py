# -*- coding: utf-8 -*-

"""

EHDO - ENERGY HUB DESIGN OPTIMIZATION Tool

Developed by:   E.ON Energy Research Center,
                Institute for Energy Efficient Buildings and Indoor Climate,
                RWTH Aachen University,
                Germany

Contact:        Marco Wirtz
                marco.wirtz@eonerc.rwth-aachen.de

"""

import numpy as np
import math
import functions.clustering_medoid as clustering
import time
import os
import csv
import json
import copy
import sys
import copy

def load_params(data, webtool):
    # TODO: Änderungen von Marius kontrollieren!
    srcPath = os.path.dirname(os.path.abspath(__file__))

    result_dict = {}

    # import model parameters from json-file
    param = copy.deepcopy(data.params_ehdo)

    param_uncl = {}  # unclustered time series for weather data

    path_input_data = "input_data"

    ################################################################
    # GENERAL PARAMETERS

    physics = data.physics

    param["c_w"] = physics["c_p_water"]  # kJ/(kgK)
    param["rho_w"] = physics["rho_water"]  # kg/m3

    ################################################################
    # LOAD WEATHER DATA

    param_uncl["T_air"] = data.site["T_e"]
    param_uncl["GHI"] = data.site["SunTotal"]
    param_uncl["DHI"] = data.site["SunDiffuse"]
    param_uncl["wind_speed"] = data.site["wind_speed"]

    ################################################################
    # LOAD DEMANDS

    dem_uncl = {}

    for b in range(len(data.district)):
        if b == 0:
            heating = data.district[b]["user"].heat / 1000 # kW
            cooling = data.district[b]["user"].cooling / 1000 # kW
            dhw = data.district[b]["user"].dhw / 1000 # kW
            electricityAppliances = data.district[b]["user"].elec / 1000 # kW

        else:
            heating += data.district[b]["user"].heat / 1000 # kW
            cooling += data.district[b]["user"].cooling / 1000 # kW
            dhw += data.district[b]["user"].dhw / 1000 # kW
            electricityAppliances += data.district[b]["user"].elec / 1000 # kW



    heat_total = heating + dhw
    electricity_total = electricityAppliances

    dem_uncl["heat"] = heat_total
    dem_uncl["cool"] = cooling
    dem_uncl["power"] = electricity_total
    for k in ["heat", "cool", "power"]:
        param["peak_"+k] = np.max(dem_uncl[k])
    param["peak_hydrogen"] = 0


    ################################################################
    # DESIGN DAY CLUSTERING

    param["n_clusters"] = data.time["clusterNumber"]  # Number of design days

    # Collect the time series to be clustered
    time_series = [dem_uncl["heat"], dem_uncl["cool"], dem_uncl["power"], param_uncl["T_air"], param_uncl["GHI"], param_uncl["DHI"], param_uncl["wind_speed"]]
    # Only building demands and weather data are clustered using k-medoids algorithm; secondary time series are clustered manually according to k-medoids result
    inputs = np.array(time_series)
    # Execute k-medoids algorithm
    print("Cluster design days...")
    start = time.time()
    (clustered_series, nc, y, z, inputsTransformed) = clustering.cluster(inputs,
                                     param["n_clusters"],
                                     len_cluster=int(inputs.shape[1] / 365),
                                     norm = 2,
                                     mip_gap = 0.02,
                                     )

    print("Design day clustering finished. (" + str(time.time()-start) + ")\n")

    dem = {}
    dem["heat"] = clustered_series[0]
    dem["cool"] = clustered_series[1]
    dem["power"] = clustered_series[2]
    param["T_air"] = clustered_series[3]
    param["GHI"] = clustered_series[4]
    param["DHI"] = clustered_series[5]
    param["wind_speed"] = clustered_series[6]

    # Save number of design days and design-day matrix
    param["day_weights"] = nc
    param["day_matrix"] = z

    # Get sigma-function: for each day of the year, find the corresponding design day
    # Get list of days which are used as design days
    typedays = np.zeros(param["n_clusters"], dtype = np.int32)
    n = 0
    for d in range(365):
        if any(z[d]):
            typedays[n] = d
            n += 1
    # Assign each day of the year to its design day
    sigma = np.zeros(365, dtype = np.int32)
    for day in range(len(sigma)):
        d = np.where(z[:,day] == 1 )[0][0]
        sigma[day] = np.where(typedays == d)[0][0]
    param["sigma"] = sigma

    # Cluster secondary time series
    #for k in ["T_air", "GHI", "wind_speed"]:
    #    series_clustered = np.zeros((param["n_clusters"], 24))
    #    for d in range(param["n_clusters"]):
    #        for t in range(24):
    #            series_clustered[d][t] = param_uncl[k][24*typedays[d]+t]
        # Replace original time series with the clustered one
    #    param[k] = series_clustered

    ################################################################
    # LOAD TECHNICAL PARAMETERS
    if webtool:
        central_device_data = webtool
    else:

        with open(os.path.join(os.path.dirname(srcPath), 'data', 'central_device_data.json')) as json_file:
            central_device_data = json.load(json_file)
    #central_device_data = webtool

    all_models = {}

    for key, value in central_device_data.items():
        all_models[key] = {
            "enabled": value.get("feasible", False),
            "CCOP_feasible": value.get("CCOP_feasible", False),
            "ASHP_feasible": value.get("ASHP_feasible", False),
            "CSV_feasible": value.get("CSV_feasible", False),
            "eta": value.get("eta", 0) * 100,
            "life_time": value.get("life_time", 0),
            "inv_var": value.get("inv_var", 0),
            "cost_om": value.get("cost_om", 0) * 100,
            "max_area": value.get("max_area", 0),
            "min_area": value.get("min_area", 0),
            "G_stc": value.get("G_stc", 0),
            "min_cap": value.get("min_cap", 0),
            "max_cap": value.get("max_cap", 0),
            "min_vol": value.get("min_vol", 0),
            "max_vol": value.get("max_vol", 0),
            "h_coeff": value.get("h_coeff", 0),
            "hub_h": value.get("hub_h", 0),
            "ref_h": value.get("ref_h", 0),
            "norm_power": value.get("norm_power", 0),
            "potential": value.get("potential", 0),
            "eta_el": value.get("eta_el", 0) * 100,
            "eta_th": value.get("eta_th", 0) * 100,
            "COP": value.get("COP", 0),
            "ASHP_carnot_eff": value.get("ASHP_carnot_eff", 0),
            "ASHP_supply_temp": value.get("ASHP_supply_temp", 0),
            "COP_const": value.get("COP_const", 0),
            "sto_loss": value.get("sto_loss", 0) * 100,
            "delta_T": value.get("delta_T", 0),
            "soc_init": value.get("soc_init", 0),
            "enable_heat_diss": value.get("enable_heat_diss", False)
        }

    devs = {}

    # Photovoltaics
    devs["PV"] = {
        "feasible": all_models["Photovoltaic"]["enabled"],
        "eta": all_models["Photovoltaic"]["eta"] / 100,
        "life_time": all_models["Photovoltaic"]["life_time"],
        "inv_var": all_models["Photovoltaic"]["inv_var"],
        "cost_om": all_models["Photovoltaic"]["cost_om"] / 100,
        "max_area": all_models["Photovoltaic"]["max_area"],
        "min_area": all_models["Photovoltaic"]["min_area"],
        # For correlation between area and peak power:
        "G_stc": 1,  # kW/m^2,  solar radiation under standard test conditions (STC)
    }
    #devs["PV"]["norm_power"] = solar_modeling.pv_system(direct_tilted_irrad = param["GHI"] - param["DHI"],
    #                                             diffuse_tilted_irrad = param["DHI"],
    #                                             theta = 0,
    #                                             T_air = param["T_air"],
    #                                             wind_speed = param["wind_speed"]
    #                                             )/1e3  # in kW/kWp

    # Wind turbine
    devs["WT"] = {
        "feasible": all_models["WindTurbine"]["enabled"],
        "inv_var": all_models["WindTurbine"]["inv_var"],
        "life_time": all_models["WindTurbine"]["life_time"],
        "cost_om": all_models["WindTurbine"]["cost_om"] / 100,
        "min_cap": all_models["WindTurbine"]["min_cap"],
        "max_cap": all_models["WindTurbine"]["max_cap"],
        "h_coeff": all_models["WindTurbine"]["h_coeff"],  # hellmann_coeff
        "hub_h": all_models["WindTurbine"]["hub_h"],
        "ref_h": all_models["WindTurbine"]["ref_h"],
    }
    devs["WT"]["norm_power"] = calc_WT_power(devs, param)  # relative power between 0 and 1

    # Hydropower
    devs["WAT"] = {
        "feasible": all_models["Hydropower"]["enabled"],
        "inv_var": all_models["Hydropower"]["inv_var"],
        "life_time": all_models["Hydropower"]["life_time"],
        "cost_om": all_models["Hydropower"]["cost_om"] / 100,
        "min_cap": all_models["Hydropower"]["min_cap"],
        "max_cap": all_models["Hydropower"]["max_cap"],
        "potential": all_models["Hydropower"]["potential"],
    }

    # Solar thermal collector
    devs["STC"] = {
        "feasible": all_models["SolarThermalCollector"]["enabled"],
        "eta": all_models["SolarThermalCollector"]["eta"] / 100,
        "inv_var": all_models["SolarThermalCollector"]["inv_var"],
        "life_time": all_models["SolarThermalCollector"]["life_time"],
        "cost_om": all_models["SolarThermalCollector"]["cost_om"] / 100,
        "max_area": all_models["SolarThermalCollector"]["max_area"],
        "min_area": all_models["SolarThermalCollector"]["min_area"],
        # For correlation between area and peak power:
        "G_stc": 1,  # kW/m^2,  solar radiation under standard test conditions (STC)
    }

    ### Natural gas ###

    # CHP
    devs["CHP"] = {
        "feasible": all_models["CHP"]["enabled"],
        "inv_var": all_models["CHP"]["inv_var"],
        "eta_el": all_models["CHP"]["eta_el"] / 100,
        "eta_th": all_models["CHP"]["eta_th"] / 100,
        "life_time": all_models["CHP"]["life_time"],
        "cost_om": all_models["CHP"]["cost_om"] / 100,
        "min_cap": all_models["CHP"]["min_cap"],
        "max_cap": all_models["CHP"]["max_cap"],
    }

    # Gas boiler
    devs["BOI"] = {
        "feasible": all_models["GasBoiler"]["enabled"],
        "inv_var": all_models["GasBoiler"]["inv_var"],
        "eta_th": all_models["GasBoiler"]["eta_th"] / 100,
        "life_time": all_models["GasBoiler"]["life_time"],
        "cost_om": all_models["GasBoiler"]["cost_om"] / 100,
        "min_cap": all_models["GasBoiler"]["min_cap"],
        "max_cap": all_models["GasBoiler"]["max_cap"],
    }

    # Gas heat pump
    devs["GHP"] = {
        "feasible": all_models["GasHeatPump"]["enabled"],
        "inv_var": all_models["GasHeatPump"]["inv_var"],
        "COP": all_models["GasHeatPump"]["COP"],
        "life_time": all_models["GasHeatPump"]["life_time"],
        "cost_om": all_models["GasHeatPump"]["cost_om"] / 100,
        "min_cap": all_models["GasHeatPump"]["min_cap"],
        "max_cap": all_models["GasHeatPump"]["max_cap"],
    }

    ### Heating and cooling ###

    # Heat pump (depending on investment and COP, it can be air source or ground source heat pump)
    devs["HP"] = {
        "feasible": all_models["HeatPump"]["enabled"],
        "CCOP_feasible": all_models["HeatPump"]["CCOP_feasible"],
        "ASHP_feasible": all_models["HeatPump"]["ASHP_feasible"],
        "CSV_feasible": all_models["HeatPump"]["CSV_feasible"],
        "COP_const": all_models["HeatPump"]["COP_const"],
        "inv_var": all_models["HeatPump"]["inv_var"],
        "life_time": all_models["HeatPump"]["life_time"],
        "cost_om": all_models["HeatPump"]["cost_om"] / 100,
        "min_cap": all_models["HeatPump"]["min_cap"],
        "max_cap": all_models["HeatPump"]["max_cap"],
    }
    # COP assignment

    COP = np.ones((param["n_clusters"], 24))
    eta_carnot = all_models["HeatPump"]["ASHP_carnot_eff"] / 100
    supply_temp = all_models["HeatPump"]["ASHP_supply_temp"]
    for d in range(param["n_clusters"]):
        for t in range(24):
            COP[d][t] = eta_carnot * (supply_temp + 273.15) / (supply_temp - param["T_air"][d][t])
    devs["HP"]["COP"] = COP

    # COP assignment
    if all_models["HeatPump"]["enabled"]:
        #if (not all_models["HeatPump"]["CCOP_feasible"]) and (not all_models["HeatPump"]["ASHP_feasible"]) and (
        #not all_models["HeatPump"]["CSV_feasible"]):
        #    flags["HeatPump_no_COP_option_selected"] = False
        if all_models["HeatPump"]["CCOP_feasible"]:
            devs["HP"]["COP"] = np.ones((param["n_clusters"], 24)) * all_models["HeatPump"]["COP_const"]
        elif all_models["HeatPump"]["ASHP_feasible"]:
            COP = np.ones((param["n_clusters"], 24))
            eta_carnot = all_models["HeatPump"]["ASHP_carnot_eff"] / 100
            supply_temp = all_models["HeatPump"]["ASHP_supply_temp"]
            for d in range(param["n_clusters"]):
                for t in range(24):
                    COP[d][t] = eta_carnot * (supply_temp + 273.15) / (supply_temp - param["T_air"][d][t])
            devs["HP"]["COP"] = COP

        elif all_models["HeatPump"]["CSV_feasible"]:
            # try:
            COP_unclustered = np.loadtxt(
                os.path.join(os.path.dirname(srcPath), 'data', 'coefficient_of_performance.txt'))
            # Cluster COP time series
            COP_clustered = np.zeros((param["n_clusters"], 24))
            for d in range(param["n_clusters"]):
                for t in range(24):
                    COP_clustered[d][t] = COP_unclustered[24 * typedays[d] + t]
            # Replace original time series with the clustered one
            devs["HP"]["COP"] = COP_clustered
        # except:
        #    flags["HeatPump_invalid_file"] = False
    else:
        devs["HP"]["COP"] = np.ones((param["n_clusters"], 24))

    # Electric boiler
    devs["EB"] = {
        "feasible": all_models["ElectricBoiler"]["enabled"],
        "inv_var": all_models["ElectricBoiler"]["inv_var"],
        "eta_th": all_models["ElectricBoiler"]["eta_th"] / 100,
        "life_time": all_models["ElectricBoiler"]["life_time"],
        "cost_om": all_models["ElectricBoiler"]["cost_om"] / 100,
        "min_cap": all_models["ElectricBoiler"]["min_cap"],
        "max_cap": all_models["ElectricBoiler"]["max_cap"],
    }

    # Compression chiller
    devs["CC"] = {
        "feasible": all_models["CompressionChiller"]["enabled"],
        "inv_var": all_models["CompressionChiller"]["inv_var"],
        "COP": all_models["CompressionChiller"]["COP"],
        "life_time": all_models["CompressionChiller"]["life_time"],
        "cost_om": all_models["CompressionChiller"]["cost_om"] / 100,
        "min_cap": all_models["CompressionChiller"]["min_cap"],
        "max_cap": all_models["CompressionChiller"]["max_cap"],
    }

    # Absorption chiller
    devs["AC"] = {
        "feasible": all_models["AbsorptionChiller"]["enabled"],
        "inv_var": all_models["AbsorptionChiller"]["inv_var"],
        "eta_th": all_models["AbsorptionChiller"]["eta_th"],
        "life_time": all_models["AbsorptionChiller"]["life_time"],
        "cost_om": all_models["AbsorptionChiller"]["cost_om"] / 100,
        "min_cap": all_models["AbsorptionChiller"]["min_cap"],
        "max_cap": all_models["AbsorptionChiller"]["max_cap"],
    }

    ### Biomass and waste ###

    # Biomass CHP
    devs["BCHP"] = {
        "feasible": all_models["BiomassCHP"]["enabled"],
        "inv_var": all_models["BiomassCHP"]["inv_var"],
        "eta_el": all_models["BiomassCHP"]["eta_el"] / 100,
        "eta_th": all_models["BiomassCHP"]["eta_th"] / 100,
        "life_time": all_models["BiomassCHP"]["life_time"],
        "cost_om": all_models["BiomassCHP"]["cost_om"] / 100,
        "min_cap": all_models["BiomassCHP"]["min_cap"],
        "max_cap": all_models["BiomassCHP"]["max_cap"],
    }

    # Biomass boiler
    devs["BBOI"] = {
        "feasible": all_models["BiomassBoiler"]["enabled"],
        "inv_var": all_models["BiomassBoiler"]["inv_var"],
        "eta_th": all_models["BiomassBoiler"]["eta_th"] / 100,
        "life_time": all_models["BiomassBoiler"]["life_time"],
        "cost_om": all_models["BiomassBoiler"]["cost_om"] / 100,
        "min_cap": all_models["BiomassBoiler"]["min_cap"],
        "max_cap": all_models["BiomassBoiler"]["max_cap"],
    }

    # Waste CHP
    devs["WCHP"] = {
        "feasible": all_models["WasteCHP"]["enabled"],
        "inv_var": all_models["WasteCHP"]["inv_var"],
        "eta_el": all_models["WasteCHP"]["eta_el"] / 100,
        "eta_th": all_models["WasteCHP"]["eta_th"] / 100,
        "life_time": all_models["WasteCHP"]["life_time"],
        "cost_om": all_models["WasteCHP"]["cost_om"] / 100,
        "min_cap": all_models["WasteCHP"]["min_cap"],
        "max_cap": all_models["WasteCHP"]["max_cap"],
    }

    # Waste boiler
    devs["WBOI"] = {
        "feasible": all_models["WasteBoiler"]["enabled"],
        "inv_var": all_models["WasteBoiler"]["inv_var"],
        "eta_th": all_models["WasteBoiler"]["eta_th"] / 100,
        "life_time": all_models["WasteBoiler"]["life_time"],
        "cost_om": all_models["WasteBoiler"]["cost_om"] / 100,
        "min_cap": all_models["WasteBoiler"]["min_cap"],
        "max_cap": all_models["WasteBoiler"]["max_cap"],
    }

    ### Hydrogen ###

    # Electrolyzer
    devs["ELYZ"] = {
        "feasible": all_models["Electrolyzer"]["enabled"],
        "inv_var": all_models["Electrolyzer"]["inv_var"],
        "eta_el": all_models["Electrolyzer"]["eta_el"] / 100,
        "life_time": all_models["Electrolyzer"]["life_time"],
        "cost_om": all_models["Electrolyzer"]["cost_om"] / 100,
        "min_cap": all_models["Electrolyzer"]["min_cap"],
        "max_cap": all_models["Electrolyzer"]["max_cap"],
    }

    # Fuel cell
    devs["FC"] = {
        "feasible": all_models["FuelCell"]["enabled"],
        "inv_var": all_models["FuelCell"]["inv_var"],
        "eta_el": all_models["FuelCell"]["eta_el"] / 100,
        "eta_th": all_models["FuelCell"]["eta_th"] / 100,
        "life_time": all_models["FuelCell"]["life_time"],
        "cost_om": all_models["FuelCell"]["cost_om"] / 100,
        "min_cap": all_models["FuelCell"]["min_cap"],
        "max_cap": all_models["FuelCell"]["max_cap"],
        "enable_heat_diss": all_models["FuelCell"]["enable_heat_diss"],
    }

    # Hydrogen storage
    devs["H2S"] = {
        "feasible": all_models["H2Storage"]["enabled"],
        "inv_var": all_models["H2Storage"]["inv_var"],
        "sto_loss": 0,
        "life_time": all_models["H2Storage"]["life_time"],
        "cost_om": all_models["H2Storage"]["cost_om"] / 100,
        "min_cap": all_models["H2Storage"]["min_cap"],
        "max_cap": all_models["H2Storage"]["max_cap"],
    }

    # Sabatier reactor
    devs["SAB"] = {
        "feasible": all_models["SabatierReactor"]["enabled"],
        "inv_var": all_models["SabatierReactor"]["inv_var"],
        "eta": all_models["SabatierReactor"]["eta"] / 100,
        "life_time": all_models["SabatierReactor"]["life_time"],
        "cost_om": all_models["SabatierReactor"]["cost_om"] / 100,
        "min_cap": all_models["SabatierReactor"]["min_cap"],
        "max_cap": all_models["SabatierReactor"]["max_cap"],
    }

    ### Storages ###

    # Heat thermal energy storage
    devs["TES"] = {
        "feasible": all_models["HeatStorage"]["enabled"],
        "inv_var": all_models["HeatStorage"]["inv_var"] / (
                param["rho_w"] * param["c_w"] * all_models["HeatStorage"]["delta_T"] / 3600),  # EUR/kWh
        "sto_loss": all_models["HeatStorage"]["sto_loss"] / 100,
        "life_time": all_models["HeatStorage"]["life_time"],
        "cost_om": all_models["HeatStorage"]["cost_om"] / 100,
        "min_cap": all_models["HeatStorage"]["min_vol"] * param["rho_w"] * param["c_w"] * all_models[
            "HeatStorage"]["delta_T"] / 3600,  # kWh
        "max_cap": all_models["HeatStorage"]["max_vol"] * param["rho_w"] * param["c_w"] * all_models[
            "HeatStorage"]["delta_T"] / 3600,  # kWh
        "delta_T": all_models["HeatStorage"]["delta_T"],  # K
        "soc_init": 0.5,  # ---,              maximum initial state of charge
    }

    # Cold thermal energy storage
    devs["CTES"] = {
        "feasible": all_models["ColdStorage"]["enabled"],
        "inv_var": all_models["ColdStorage"]["inv_var"] / (
                param["rho_w"] * param["c_w"] * all_models["ColdStorage"]["delta_T"] / 3600),  # EUR/kWh
        "sto_loss": all_models["ColdStorage"]["sto_loss"] / 100,
        "life_time": all_models["ColdStorage"]["life_time"],
        "cost_om": all_models["ColdStorage"]["cost_om"] / 100,
        "min_cap": all_models["ColdStorage"]["min_vol"] * param["rho_w"] * param["c_w"] * all_models[
            "ColdStorage"]["delta_T"] / 3600,  # kWh
        "max_cap": all_models["ColdStorage"]["max_vol"] * param["rho_w"] * param["c_w"] * all_models[
            "ColdStorage"]["delta_T"] / 3600,  # kWh
        "delta_T": all_models["ColdStorage"]["delta_T"],  # K,
        "soc_init": 0.5,  # ---,              maximum initial state of charge
    }

    # Battery
    devs["BAT"] = {
        "feasible": all_models["Battery"]["enabled"],
        "inv_var": all_models["Battery"]["inv_var"],
        "life_time": all_models["Battery"]["life_time"],
        "cost_om": all_models["Battery"]["cost_om"] / 100,
        "min_cap": all_models["Battery"]["min_cap"],
        "max_cap": all_models["Battery"]["max_cap"],
        "sto_loss": 0,  # 1/h,              standby losses over one time step
        "soc_init": 0.5,  # ---,              maximum initial state of charge
    }

    # Gas storage
    devs["GS"] = {
        "feasible": all_models["GasStorage"]["enabled"],
        "inv_var": all_models["GasStorage"]["inv_var"],  # EUR/kWh
        "life_time": all_models["GasStorage"]["life_time"],
        "cost_om": all_models["GasStorage"]["cost_om"] / 100,
        "min_cap": all_models["GasStorage"]["min_cap"],  # kWh
        "max_cap": all_models["GasStorage"]["max_cap"],  # kWh
        "sto_loss": 0,  # 1/h,              standby losses over one time step
        "soc_init": 0.5,  # ---,              maximum initial state of charge
    }

    ################################################################
    # LOAD MODEL PARAMETERS

<<<<<<< HEAD
    # load economic and ecologic data (of the district generator)
    ecoData = data.ecoData

    ### Energy costs ###
    # Electricity costs
    if param["enable_supply_el"] == "True":
        param["enable_supply_el"] = True
    elif param["enable_supply_el"] == "False":
        param["enable_supply_el"] = False
    else:
        sys.exit("Invalid input!")
    param["price_supply_el"] = ecoData["C_dem_electricity"]

    param["price_cap_el"] = 0  # kEUR/MW
    if param["enable_feed_in_el"] == "True":
        param["enable_feed_in_el"] = True
    elif param["enable_feed_in_el"] == "False":
        param["enable_feed_in_el"] = False
    else:
        sys.exit("Invalid input!")
    param["revenue_feed_in_el"] = ecoData["C_feed_electricity"]
=======
    model_parameter = webtool.get('model_parameters')
    if model_parameter == {} or model_parameter is None:

        # load economic and ecologic data (of the district generator)
        ecoData = {}
        with open(os.path.join(os.path.dirname(srcPath), 'data', 'eco_data.json')) as json_file:
            jsonData = json.load(json_file)
            for subData in jsonData:
                ecoData[subData["name"]] = subData["value"]

        ### Energy costs ###
        # Electricity costs
        if param["enable_supply_el"] == "True":
            param["enable_supply_el"] = True
        elif param["enable_supply_el"] == "False":
            param["enable_supply_el"] = False
        else:
            sys.exit("Invalid input!")
        param["price_supply_el"] = ecoData["C_dem_electricity"]

        param["price_cap_el"] = 0  # kEUR/MW
        if param["enable_feed_in_el"] == "True":
            param["enable_feed_in_el"] = True
        elif param["enable_feed_in_el"] == "False":
            param["enable_feed_in_el"] = False
        else:
            sys.exit("Invalid input!")
        param["revenue_feed_in_el"] = ecoData["C_feed_electricity"]

        param["enable_cap_limit_el"] = False
        param["cap_limit_el"]        = 1000  # kW

        param["enable_supply_limit_el"] = False
        param["supply_limit_el"]        = 100000 # kWh/a


        # Natural gas
        if param["enable_supply_gas"] == "True":
            param["enable_supply_gas"] = True
        elif param["enable_supply_gas"] == "False":
            param["enable_supply_gas"] = False
        else:
            sys.exit("Invalid input!")
        param["price_supply_gas"] = ecoData["C_dem_gas"]
        param["price_cap_gas"] = 0
        param["enable_feed_in_gas"]      = False
        param["revenue_feed_in_gas"]     = 0.01

        param["enable_cap_limit_gas"]    = False
        param["cap_limit_gas"]           = 100  # kW
        param["enable_supply_limit_gas"] = False
        param["supply_limit_gas"]        = 100000 # kWh/a


        # Biomass
        param["enable_supply_biomass"]    = False
        param["price_biomass"]            = 0.2  # EUR/kWh
        param["enable_supply_limit_biom"] = False
        param["supply_limit_biomass"]     = 100000  #kWh


        # Hydrogen
        param["enable_supply_hydrogen"]       = False
        param["price_hydrogen"]               = 0.4  # EUR/kWh
        param["enable_supply_limit_hydrogen"] = False
        param["supply_limit_hydrogen"]        = 100000  #kWh


        # Waste
        param["enable_supply_waste"]       = False
        param["price_waste"]               = 0.05  # EUR/kWh
        param["enable_supply_limit_waste"] = False
        param["supply_limit_waste"]        = 100000  #kWh
>>>>>>> 2434641d


        ### Ecological impact ###
        """param["co2_tax"]         = 180 / 1000"""  # EUR/kg
        param["co2_el_grid"]     = ecoData["Emi_elec"] # kg/kWh
        """param["co2_el_feed_in"]  = 0.3""" # kg/kWh
        param["co2_gas"]         = ecoData["Emi_gas"] # kg/kWh
        param["co2_gas_feed_in"] = 0.2 # kg/kWh
        param["co2_biom"]        = 0.6 # kg/kWh
        param["co2_waste"]       = 0.7 / 1000  # kg/kWh
        param["co2_hydrogen"]    = 0.4 / 1000  # kg/kWh


        ### General ###
        """param["optim_focus"]       = 0
        param["interest_rate"]     = 0.05
        param["observation_time"]  = 20"""
        param["peak_dem_met_conv"] = True

    else:
        ### Energy costs ###
        # Electricity costs
        if model_parameter["enable_supply_el"] == True or model_parameter["enable_supply_el"] == "True":
            param["enable_supply_el"] = True
        elif model_parameter["enable_supply_el"] == False or  model_parameter["enable_supply_el"] == "False":
            param["enable_supply_el"] = False
        else:
            sys.exit("Invalid input!")
        param["price_supply_el"] = model_parameter["price_supply_el"]

        if model_parameter["enable_feed_in_el"] == True or model_parameter["enable_feed_in_el"] == "True":
            param["enable_feed_in_el"] = True
        elif model_parameter["enable_feed_in_el"] == False or model_parameter["enable_feed_in_el"] == "False":
            param["enable_feed_in_el"] = False
        else:
            sys.exit("Invalid input!")
        param["revenue_feed_in_el"] = model_parameter["revenue_feed_in_el"]

        if model_parameter["enable_price_cap_el"] == True or model_parameter["enable_price_cap_el"] == "True":
            param["price_cap_el"] = 0  # kEUR/MW
        else:
            param["price_cap_el"] = model_parameter["price_cap_el"]  # kEUR/MW

        if model_parameter["enable_cap_limit_el"] == True or  model_parameter["enable_cap_limit_el"] == True:
            param["enable_cap_limit_el"] = True
            param["cap_limit_el"] = model_parameter["cap_limit_el"]  # kW
        else:
            param["enable_cap_limit_el"] = False

        if model_parameter["enable_supply_limit_el"] == True or model_parameter["enable_supply_limit_el"] == "True":
            param["enable_supply_limit_el"] = True
            param["supply_limit_el"] = 100000  # kWh/a
        else:
            param["enable_supply_limit_el"] = False

        # Natural gas
        if model_parameter["enable_supply_gas"] == True or model_parameter["enable_supply_gas"] == "True":
            param["enable_supply_gas"] = True
        elif model_parameter["enable_supply_gas"] == False or model_parameter["enable_supply_gas"] == "False":
            param["enable_supply_gas"] = False
        else:
            sys.exit("Invalid input!")
        param["price_supply_gas"] = model_parameter["price_supply_gas"]

        if model_parameter["enable_price_cap_gas"] == True or  model_parameter["enable_price_cap_gas"] =="True":
            param["price_cap_gas"] = model_parameter["price_cap_gas"]
        else:
            param["price_cap_gas"] = 0

        if model_parameter["enable_feed_in_gas"] == True or  model_parameter["enable_feed_in_gas"] == "True":
            param["enable_feed_in_gas"] = True
        else:
            param["enable_feed_in_gas"] = False
        param["revenue_feed_in_gas"] = model_parameter["revenue_feed_in_gas"]

        if model_parameter["enable_cap_limit_gas"] == True or model_parameter["enable_cap_limit_gas"] == "True":
            param["enable_cap_limit_gas"] = True
            param["cap_limit_gas"] = model_parameter["cap_limit_gas"]  # kW
        else:
            param["enable_cap_limit_gas"] = False

        if model_parameter["enable_supply_limit_gas"] == True or model_parameter["enable_supply_limit_gas"] == "True":
            param["enable_supply_limit_gas"] = True
            param["supply_limit_gas"] = model_parameter["supply_limit_gas"]  # kWh/a
        else:
            param["enable_supply_limit_gas"] = False

        # Biomass
        if model_parameter["enable_supply_biomass"] == True or model_parameter["enable_supply_biomass"]  == "True":
            param["enable_supply_biomass"] = True
            param["price_biomass"] = model_parameter["price_biomass"]   # EUR/kWh
        else:
            model_parameter["enable_supply_biomass"] = False

        if model_parameter["enable_supply_limit_biomass"] == True or model_parameter["enable_supply_limit_biomass"] == "True":
            param["enable_supply_limit_biomass"] = True
            param["supply_limit_biomass"] = model_parameter["supply_limit_biomass"]  # kWh
        else:
            model_parameter["enable_supply_limit_biomass"] = False


        # Hydrogen
        if model_parameter["enable_supply_hydrogen"] == True or  model_parameter["enable_supply_hydrogen"] == "True":
            param["enable_supply_hydrogen"] = True
            param["price_hydrogen"] = model_parameter["price_hydrogen"]  # EUR/kWh
        else:
            model_parameter["enable_supply_hydrogen"] = False

        if model_parameter["enable_supply_limit_hydrogen"] == True or model_parameter["enable_supply_limit_hydrogen"]  == "True":
            param["enable_supply_limit_hydrogen"] = True
            param["supply_limit_hydrogen"] = model_parameter["supply_limit_hydrogen"]  # kWh
        else:
            model_parameter["enable_supply_limit_hydrogen"] = False

        # Waste
        if model_parameter["enable_supply_waste"] == True or  model_parameter["enable_supply_waste"] == "True":
            param["enable_supply_waste"] = True
            param["price_waste"] = model_parameter["price_waste"]  # EUR/kWh
        else:
            model_parameter["enable_supply_waste"] = False

        if model_parameter["enable_supply_limit_waste"] == True or  model_parameter["enable_supply_limit_waste"] == "True":
            param["enable_supply_limit_waste"] = True
            param["supply_limit_waste"] = model_parameter["supply_limit_waste"]  # kWh
        else:
            model_parameter["enable_supply_limit_waste"] = False

        ### Ecological impact ###
        param["co2_tax"]         = model_parameter["co2_tax"]       # EUR/kg
        param["co2_el_grid"] = model_parameter["co2_el_grid"]  # kg/kWh
        param["co2_el_feed_in"]  = model_parameter["co2_el_feed_in"]              # kg/kWh
        param["co2_gas"] = model_parameter["co2_gas"]       # kg/kWh
        param["co2_gas_feed_in"] = model_parameter["co2_gas_feed_in"]            # kg/kWh
        param["co2_biom"] = model_parameter["co2_biom"]                     # kg/kWh
        param["co2_waste"] = model_parameter["co2_waste"]             # kg/kWh
        param["co2_hydrogen"] = model_parameter["co2_hydrogen"]      # kg/kWh

        ### General ###
        param["optim_focus"]       = model_parameter["optim_focus"]
        param["interest_rate"]     = model_parameter["interest_rate"]
        param["observation_time"]  = model_parameter["observation_time"]
        param["peak_dem_met_conv"] = model_parameter["peak_dem_met_conv"]


    ################################################################
    # INITIALIZE CALCULATION

    # Calculate annual investments
    devs, param = calc_annual_investment(devs, param)

    # Calculate reference scenario
    # result_dict = calc_reference(devs, dem, param, dem_uncl, result_dict)

    # print("=== PARAMETER ===")
    # print(param)
    # print("=== TECHNOLOGIES ===")
    # print(devs)

    # Calculate values for post-processing
    result_dict = calc_monthly_dem(dem_uncl, param_uncl, result_dict)

    return param, devs, dem, result_dict



#%% SUB-FUNCTIONS ##################################################


def calc_reference(devs, dem, param, dem_uncl, result_dict):
    """
    Calculation of reference scenario/system.
    """

    days = range(param["n_clusters"])
    time_steps = range(24)

    el_chp = {}
    gas_chp = {}
    heat_chp= {}
    el_hp = {}
    heat_hp = {}
    heat_boiler = {}
    gas_boiler = {}
    cool_chiller = {}
    el_chiller = {}
    h2_elyz = {}
    el_elyz = {}
    el_dem = {}
    gas_dem = {}
    for d in days:
        el_chp[d] = np.zeros(24)
        gas_chp[d] = np.zeros(24)
        heat_chp[d]= np.zeros(24)
        el_hp[d] = np.zeros(24)
        heat_hp[d] = np.zeros(24)
        heat_boiler[d] = np.zeros(24)
        gas_boiler[d] = np.zeros(24)
        cool_chiller[d] = np.zeros(24)
        h2_elyz[d] = np.zeros(24)
        el_elyz[d] = np.zeros(24)
        el_chiller[d] = np.zeros(24)
        el_dem[d] = np.zeros(24)
        gas_dem[d] = np.zeros(24)
        for t in time_steps:

            # Chiller
            cool_chiller[d][t] = dem["cool"][d][t]
            el_chiller[d][t] = cool_chiller[d][t] / param["ref"]["cop_cc"]

            # Electrolyzer
            h2_elyz[d][t] = dem["hydrogen"][d][t]
            el_elyz[d][t] = h2_elyz[d][t] / devs["ELYZ"]["eta_el"]

            # Total electricity demand to be covered in each time step
            total_power_dem = dem["power"][d][t] + el_chiller[d][t] + el_elyz[d][t]

            # Case 1: CHP and HP enabled
            if param["ref"]["enable_chp"] and param["ref"]["enable_hp"]:
                #print("Case 1: CHP and HP enabled")

                # Boiler not operated
                heat_boiler[d][t] = 0
                gas_boiler[d][t] = 0

                hp_runs = (dem["heat"][d][t] > (total_power_dem/devs["CHP"]["eta_el"]*devs["CHP"]["eta_th"]))

                if hp_runs:
                    # print("Heat pump runs")
                    el_hp[d][t] = (dem["heat"][d][t] - (
                                total_power_dem / devs["CHP"]["eta_el"] * devs["CHP"]["eta_th"])) / (
                                              (devs["CHP"]["eta_th"] / devs["CHP"]["eta_el"]) + param["ref"]["cop_hp"])
                    heat_hp[d][t] = param["ref"]["cop_hp"] * el_hp[d][t]
                    el_chp[d][t] = el_hp[d][t] + total_power_dem
                    gas_chp[d][t] = el_chp[d][t] / devs["CHP"]["eta_el"]
                    heat_chp[d][t] = gas_chp[d][t] * devs["CHP"]["eta_th"]
                    el_dem[d][t] = 0

                else:  # if HP is not running
                    #print("Heat pump does not run")
                    # Heat pump not operated
                    el_hp[d][t] = 0
                    heat_hp[d][t] = 0

                    # CHP runs at part-load and covers heating demand exactly, electricity drawn from grid
                    heat_chp[d][t] = dem["heat"][d][t]
                    gas_chp[d][t] = heat_chp[d][t] / devs["CHP"]["eta_th"]
                    el_chp[d][t] = gas_chp[d][t] * devs["CHP"]["eta_el"]

            # Case 2: CHP and BOI enabled
            elif param["ref"]["enable_chp"] and (not param["ref"]["enable_hp"]):
                #print("Case 2: CHP and BOI enabled")
                # Heat pump not operated
                el_hp[d][t] = 0
                heat_hp[d][t] = 0

                # check if CHP covers heat demand alone
                boi_runs = (total_power_dem / devs["CHP"]["eta_el"] * devs["CHP"]["eta_th"]) < dem["heat"][d][t]

                # CHP runs at part-load due to low heating demand, electricity drawn from grid
                if boi_runs:
                    #print("Boiler runs")
                    el_chp[d][t] = total_power_dem
                    gas_chp[d][t] = total_power_dem / devs["CHP"]["eta_el"]
                    heat_chp[d][t] = gas_chp[d][t] * devs["CHP"]["eta_th"]
                    heat_boiler[d][t] = dem["heat"][d][t] - heat_chp[d][t]
                    gas_boiler[d][t] = heat_boiler[d][t] / devs["BOI"]["eta_th"]

                else:  # if BOI is not running
                    #print("Boiler does not run")
                    heat_boiler[d][t] = 0
                    gas_boiler[d][t] = 0

                    heat_chp[d][t] = dem["heat"][d][t]
                    gas_chp[d][t] = heat_chp[d][t] / devs["CHP"]["eta_th"]
                    el_chp[d][t] = gas_chp[d][t] * devs["CHP"]["eta_el"]


            # Case 3: HP enabled (no CHP)
            elif (not param["ref"]["enable_chp"]) and param["ref"]["enable_hp"]:
                #print("Case 3: HP enabled (no CHP)")
                # CHP and boiler not operated
                el_chp[d][t] = 0
                gas_chp[d][t] = 0
                heat_chp[d][t] = 0
                heat_boiler[d][t] = 0
                gas_boiler[d][t] = 0

                # Heat pump
                heat_hp[d][t] = dem["heat"][d][t]
                el_hp[d][t] = heat_hp[d][t] / param["ref"]["cop_hp"]

            # Case 4: BOI enabled (no CHP)
            elif (not param["ref"]["enable_chp"]) and (not param["ref"]["enable_hp"]):
                #print("Case 4: BOI enabled (no CHP)")
                # CHP and heat pump not operated
                el_chp[d][t] = 0
                gas_chp[d][t] = 0
                heat_chp[d][t] = 0
                el_hp[d][t] = 0
                heat_hp[d][t] = 0

                # Gas boiler
                heat_boiler[d][t] = dem["heat"][d][t]
                gas_boiler[d][t] = heat_boiler[d][t] / devs["BOI"]["eta_th"]


            # Sum up
            el_dem[d][t] = dem["power"][d][t] + el_chiller[d][t] + el_hp[d][t] + el_elyz[d][t] - el_chp[d][t]
            gas_dem[d][t] = gas_boiler[d][t] + gas_chp[d][t]


            #print("dem[heat][d][t] = " + str(dem["heat"][d][t]))
            #print("total_power_dem = " + str(total_power_dem))
            #print("el_chp[d][t] = " + str(el_chp[d][t]))
            #print("heat_chp[d][t] = " + str(heat_chp[d][t]))

            #print("el_hp[d][t] = " + str(el_hp[d][t]))
            #print("heat_hp[d][t] = " + str(heat_hp[d][t]))

            #print("heat_boiler[d][t] = " + str(heat_boiler[d][t]))

            #print("gas_boiler[d][t] = " + str(gas_boiler[d][t]))
            #print("gas_chp[d][t] = " + str(gas_chp[d][t]))

            #print("el_dem[d][t] = " + str(el_dem[d][t]))
            #print("gas_dem[d][t] = " + str(gas_dem[d][t]))

    # Sum up
    result_dict["ref"] = {}
    result_dict["ref"]["heat_hp_total"] = int(sum(sum(heat_hp[d][t] for t in time_steps) * param["day_weights"][d] for d in days)/1000)
    result_dict["ref"]["el_chp_total"] = int(sum(sum(el_chp[d][t] for t in time_steps) * param["day_weights"][d] for d in days)/1000)
    result_dict["ref"]["heat_boi_total"] = int(sum(sum(heat_boiler[d][t] for t in time_steps) * param["day_weights"][d] for d in days)/1000)
    result_dict["ref"]["cool_cc_total"] = int(sum(sum(cool_chiller[d][t] for t in time_steps) * param["day_weights"][d] for d in days)/1000)
    result_dict["ref"]["hydrogen_elyz_total"] = int(sum(sum(h2_elyz[d][t] for t in time_steps) * param["day_weights"][d] for d in days)/1000)
    result_dict["ref"]["el_dem_total"] = int(sum(sum(el_dem[d][t] for t in time_steps) * param["day_weights"][d] for d in days)/1000)
    result_dict["ref"]["gas_dem_total"] = int(sum(sum(gas_dem[d][t] for t in time_steps) * param["day_weights"][d] for d in days)/1000)


    ### DETERMINE CAPACITIES ###
    # Calculate all flows for the unclustered time series again, and then determine the capacities

    el_chp_uncl = np.zeros(8760)
    gas_chp_uncl = np.zeros(8760)
    heat_chp_uncl = np.zeros(8760)
    el_hp_uncl = np.zeros(8760)
    heat_hp_uncl = np.zeros(8760)
    heat_boiler_uncl = np.zeros(8760)
    gas_boiler_uncl = np.zeros(8760)
    el_elyz_uncl = np.zeros(8760)
    el_chiller_uncl = np.zeros(8760)
    el_dem_uncl = np.zeros(8760)
    gas_dem_uncl = np.zeros(8760)

    for t in range(8760):

        # Chiller and electrolyzer
        el_chiller_uncl[t] = dem_uncl["cool"][t] / param["ref"]["cop_cc"]
        el_elyz_uncl[t] = dem_uncl["hydrogen"][t] / devs["ELYZ"]["eta_el"]

        # Total electricity demand to be covered in each time step
        total_power_dem = dem_uncl["power"][t] + el_chiller_uncl[t] + el_elyz_uncl[t]

        # Case 1: CHP and HP enabled
        if param["ref"]["enable_chp"] and param["ref"]["enable_hp"]:
            #print("Case 1: CHP and HP enabled")

            # Boiler not operated
            heat_boiler_uncl[t] = 0
            gas_boiler_uncl[t] = 0

            hp_runs = (dem_uncl["heat"][t] > (total_power_dem/devs["CHP"]["eta_el"]*devs["CHP"]["eta_th"]))

            if hp_runs:
                # print("Heat pump runs")
                el_hp_uncl[t] = (dem_uncl["heat"][t] - (
                            total_power_dem / devs["CHP"]["eta_el"] * devs["CHP"]["eta_th"])) / (
                                            (devs["CHP"]["eta_th"] / devs["CHP"]["eta_el"]) + param["ref"]["cop_hp"])
                heat_hp_uncl[t] = param["ref"]["cop_hp"] * el_hp_uncl[t]
                el_chp_uncl[t] = el_hp_uncl[t] + total_power_dem
                gas_chp_uncl[t] = el_chp_uncl[t] / devs["CHP"]["eta_el"]
                heat_chp_uncl[t] = gas_chp_uncl[t] * devs["CHP"]["eta_th"]
                el_dem_uncl[t] = 0

            else:  # if HP is not running
                #print("Heat pump does not run")
                # Heat pump not operated
                el_hp_uncl[t] = 0
                heat_hp_uncl[t] = 0

                # CHP runs at part-load and covers heating demand exactly, electricity drawn from grid
                heat_chp_uncl[t] = dem_uncl["heat"][t]
                gas_chp_uncl[t] = heat_chp_uncl[t] / devs["CHP"]["eta_th"]
                el_chp_uncl[t] = gas_chp_uncl[t] * devs["CHP"]["eta_el"]

        # Case 2: CHP and BOI enabled
        elif param["ref"]["enable_chp"] and (not param["ref"]["enable_hp"]):
            #print("Case 2: CHP and BOI enabled")
            # Heat pump not operated
            el_hp_uncl[t] = 0
            heat_hp_uncl[t] = 0

            # check if CHP covers heat demand alone
            boi_runs = (total_power_dem / devs["CHP"]["eta_el"] * devs["CHP"]["eta_th"]) < dem_uncl["heat"][t]

            # CHP runs at part-load due to low heating demand, electricity drawn from grid
            if boi_runs:
                #print("Boiler runs")
                el_chp_uncl[t] = total_power_dem
                gas_chp_uncl[t] = total_power_dem / devs["CHP"]["eta_el"]
                heat_chp_uncl[t] = gas_chp_uncl[t] * devs["CHP"]["eta_th"]
                heat_boiler_uncl[t] = dem_uncl["heat"][t] - heat_chp_uncl[t]
                gas_boiler_uncl[t] = heat_boiler_uncl[t] / devs["BOI"]["eta_th"]

            else:  # if BOI is not running
                #print("Boiler does not run")
                heat_boiler_uncl[t] = 0
                gas_boiler_uncl[t] = 0

                heat_chp_uncl[t] = dem_uncl["heat"][t]
                gas_chp_uncl[t] = heat_chp_uncl[t] / devs["CHP"]["eta_th"]
                el_chp_uncl[t] = gas_chp_uncl[t] * devs["CHP"]["eta_el"]


        # Case 3: HP enabled (no CHP)
        elif (not param["ref"]["enable_chp"]) and param["ref"]["enable_hp"]:
            #print("Case 3: HP enabled (no CHP)")
            # CHP and boiler not operated
            el_chp_uncl[t] = 0
            gas_chp_uncl[t] = 0
            heat_chp_uncl[t] = 0
            heat_boiler_uncl[t] = 0
            gas_boiler_uncl[t] = 0

            # heat pump
            heat_hp_uncl[t] = dem_uncl["heat"][t]
            el_hp_uncl[t] = heat_hp_uncl[t] / param["ref"]["cop_hp"]

        # Case 4: BOI enabled (no CHP)
        elif (not param["ref"]["enable_chp"]) and (not param["ref"]["enable_hp"]):
            #print("Case 4: BOI enabled (no CHP)")
            # CHP and heat pump not operated
            el_chp_uncl[t] = 0
            gas_chp_uncl[t] = 0
            heat_chp_uncl[t] = 0
            el_hp_uncl[t] = 0
            heat_hp_uncl[t] = 0

            # Gas boiler
            heat_boiler_uncl[t] = dem_uncl["heat"][t]
            gas_boiler_uncl[t] = heat_boiler_uncl[t] / devs["BOI"]["eta_th"]


        # Sum up
        el_dem_uncl[t] = dem_uncl["power"][t] + el_chiller_uncl[t] + el_hp_uncl[t] + el_elyz_uncl[t] - el_chp_uncl[t]
        gas_dem_uncl[t] = gas_boiler_uncl[t] + gas_chp_uncl[t]

    # Capacity is maximum of generation (of unclustered time series)
    result_dict["ref"]["chp_cap"] = int(np.max(el_chp_uncl))
    result_dict["ref"]["hp_cap"] = int(np.max(heat_hp_uncl))
    result_dict["ref"]["boiler_cap"] = int(np.max(heat_boiler_uncl))
    result_dict["ref"]["chiller_cap"] = int(np.max(dem_uncl["cool"]))
    result_dict["ref"]["elyz_cap"] = int(np.max(dem_uncl["hydrogen"]) / devs["ELYZ"]["eta_el"])

    # Electricity
    result_dict["ref"]["el_grid_cap"] = np.max([np.max(el_dem[d]) for d in days])
    result_dict["ref"]["gas_grid_cap"] = np.max([np.max(gas_dem[d]) for d in days])

    result_dict["ref"]["gas_costs"] = result_dict["ref"]["gas_grid_cap"] * param["price_cap_gas"] + result_dict["ref"]["gas_dem_total"]* 1000 * param["price_supply_gas"] # cap price and supply price

    result_dict["ref"]["el_costs"] = result_dict["ref"]["el_grid_cap"] * param["price_cap_el"] + result_dict["ref"]["el_dem_total"]*1000 * param["price_supply_el"] # cap price and supply price

    # CO2 tax
    result_dict["ref"]["co2_costs"] = result_dict["ref"]["gas_dem_total"] * param["co2_gas"] * param["co2_tax"] * 1000

    result_dict["ref"]["invest_om"] = (
        (devs["CHP"]["ann_factor"] + devs["CHP"]["cost_om"]) * devs["CHP"]["inv_var"] * result_dict["ref"]["chp_cap"]
        + (devs["BOI"]["ann_factor"] + devs["BOI"]["cost_om"]) * devs["BOI"]["inv_var"] * result_dict["ref"]["boiler_cap"]
        + (devs["HP"]["ann_factor"] + devs["HP"]["cost_om"]) * devs["HP"]["inv_var"] * result_dict["ref"]["hp_cap"]
        + (devs["CC"]["ann_factor"] + devs["CC"]["cost_om"]) * devs["CC"]["inv_var"] * result_dict["ref"]["chiller_cap"]
        + (devs["ELYZ"]["ann_factor"] + devs["ELYZ"]["cost_om"]) * devs["ELYZ"]["inv_var"] * result_dict["ref"]["elyz_cap"])

    result_dict["ref"]["tac"] = int(result_dict["ref"]["invest_om"]
                               + result_dict["ref"]["gas_costs"]
                               + result_dict["ref"]["el_costs"]
                               + result_dict["ref"]["co2_costs"])

    result_dict["ref"]["co2"] = int(result_dict["ref"]["gas_dem_total"] * param["co2_gas"] + result_dict["ref"]["el_dem_total"] * param["co2_el_grid"])  # t/a  (= t/MWh x MWh)

    # For result page listing of technologies
    result_dict["ref"]["enable_chp"] = param["ref"]["enable_chp"]
    result_dict["ref"]["enable_hp"] = param["ref"]["enable_hp"]

    return result_dict



def calc_annual_investment(devs, param):
    """
    Calculation of total investment costs including replacements (based on VDI 2067-1, pages 16-17).

    Parameters
    ----------
    dev : dictionary
        technology parameter
    param : dictionary
        economic parameters

    Returns
    -------
    annualized fix and variable investment
    """

    observation_time = param["observation_time"]
    interest_rate = param["interest_rate"]
    q = 1 + param["interest_rate"]

    # Calculate capital recovery factor
    CRF = ((q**observation_time)*interest_rate)/((q**observation_time)-1)

    # Calculate annuity factor for each device
    for device in devs.keys():

        # Get device life time
        life_time = devs[device]["life_time"]

        # Number of required replacements
        n = int(math.floor(observation_time / life_time))

        # Investment for replacements
        invest_replacements = sum((q ** (-i * life_time)) for i in range(1, n+1))

        # Residual value of final replacement
        res_value = ((n+1) * life_time - observation_time) / life_time * (q ** (-observation_time))

        # Calculate annualized investments
        if life_time > observation_time:
            devs[device]["ann_factor"] = (1 - res_value) * CRF
        else:
            devs[device]["ann_factor"] = ( 1 + invest_replacements - res_value) * CRF

    # Save capital recovery factor
    param["CRF"] = CRF

    return devs, param



def calc_monthly_dem(dem_uncl, param_uncl, result_dict):

    month_tuple = ("Jan","Feb","Mar","Apr","May","Jun","Jul","Aug","Sep","Oct","Nov","Dec")
    days_sum = [0, 31, 59, 90, 120, 151, 181, 212, 243, 273, 304, 334, 365]

    monthly_dem = {}
    year_peak = {}
    year_sum = {}
    for m in ["heat", "cool", "power"]:
        monthly_dem[m] = {}
        year_peak[m] = int(np.max(dem_uncl[m]))
        year_sum[m] = int(np.sum(dem_uncl[m]) / 1000)
        for month in range(12):
            monthly_dem[m][month_tuple[month]] = sum(dem_uncl[m][t] for t in range(days_sum[month]*24, days_sum[month+1]*24)) / 1000

    result_dict["monthly_dem"] = monthly_dem
    result_dict["year_peak"] = year_peak
    result_dict["year_sum"] = year_sum


    #monthly_val = {}
    #year_peak = {}
    #year_sum = {}
    #for m in ["T_air", "GHI"]:  # "wind_speed"]:
    #    monthly_val[m] = {}
    #    year_peak[m] = int(np.max(param_uncl[m]))
    #    year_sum[m] = int(np.sum(param_uncl[m]) / 1000)
    #    for month in range(12):
    #        monthly_val[m][month_tuple[month]] = sum(param_uncl[m][t] for t in range(days_sum[month]*24, #days_sum[month+1]*24)) / 1000

    #result_dict["monthly_val"] = monthly_val

    return result_dict


def calc_WT_power(devs, param):
    """
    According to data sheet of wind turbine Enercon E40.
    """

    power_curve = {0:  (0.0,    0.00),
                   1:  (2.4,    0.00),
                   2:  (2.5,    1.14),
                   3:  (3.0,    4.37),
                   4:  (3.5,   10.64),
                   5:  (4.0,   18.87),
                   6:  (4.5,   29.77),
                   7:  (5.0,   40.39),
                   8:  (5.5,   52.85),
                   9:  (6.0,   69.36),
                   10: (6.5,   88.02),
                   11: (7,    112.19),
                   12: (7.5,  134.67),
                   13: (8,    165.38),
                   14: (8.5,  197.08),
                   15: (9,    236.89),
                   16: (9.5,  279.46),
                   17: (10,   328.00),
                   18: (10.5, 362.93),
                   19: (11,   396.64),
                   20: (11.5, 435.27),
                   21: (12,   465.15),
                   22: (12.5, 483.63),
                   23: (13,   495.95),
                   24: (14,   500.00),
                   25: (25,   500.00),
                   26: (25.1,   0.00),
                   27: (1000,   0.00),
                   }

    wind_speed_corr = param["wind_speed"]*(devs["WT"]["hub_h"]/devs["WT"]["ref_h"]) ** devs["WT"]["h_coeff"]  # kW

    WT_power = np.zeros(np.shape(wind_speed_corr))
    for d in range(param["n_clusters"]):
        for t in range(24):
            WT_power[d][t] = get_turbine_power(wind_speed_corr[d][t], power_curve)

    WT_power_norm = WT_power / 500  # power_curve with 500 kW as maximum output

    return WT_power_norm


def get_turbine_power(wind_speed, power_curve):
    if wind_speed <= 0:
        return 0
    if wind_speed > power_curve[len(power_curve)-1][0]:
        print("Error: Wind speed is " + str(wind_speed) + " m/s and exceeds wind power curve table.")
        return 0

    # Linear interpolation:
    for k in range(len(power_curve)):
        if power_curve[k][0] > wind_speed:
           power = (power_curve[k][1]-power_curve[k-1][1])/(power_curve[k][0]-power_curve[k-1][0]) * (wind_speed-power_curve[k-1][0]) + power_curve[k-1][1]
           break
    return power<|MERGE_RESOLUTION|>--- conflicted
+++ resolved
@@ -23,7 +23,6 @@
 import json
 import copy
 import sys
-import copy
 
 def load_params(data, webtool):
     # TODO: Änderungen von Marius kontrollieren!
@@ -531,38 +530,11 @@
     ################################################################
     # LOAD MODEL PARAMETERS
 
-<<<<<<< HEAD
-    # load economic and ecologic data (of the district generator)
-    ecoData = data.ecoData
-
-    ### Energy costs ###
-    # Electricity costs
-    if param["enable_supply_el"] == "True":
-        param["enable_supply_el"] = True
-    elif param["enable_supply_el"] == "False":
-        param["enable_supply_el"] = False
-    else:
-        sys.exit("Invalid input!")
-    param["price_supply_el"] = ecoData["C_dem_electricity"]
-
-    param["price_cap_el"] = 0  # kEUR/MW
-    if param["enable_feed_in_el"] == "True":
-        param["enable_feed_in_el"] = True
-    elif param["enable_feed_in_el"] == "False":
-        param["enable_feed_in_el"] = False
-    else:
-        sys.exit("Invalid input!")
-    param["revenue_feed_in_el"] = ecoData["C_feed_electricity"]
-=======
     model_parameter = webtool.get('model_parameters')
     if model_parameter == {} or model_parameter is None:
 
         # load economic and ecologic data (of the district generator)
-        ecoData = {}
-        with open(os.path.join(os.path.dirname(srcPath), 'data', 'eco_data.json')) as json_file:
-            jsonData = json.load(json_file)
-            for subData in jsonData:
-                ecoData[subData["name"]] = subData["value"]
+        ecoData = data.ecoData
 
         ### Energy costs ###
         # Electricity costs
@@ -627,7 +599,6 @@
         param["price_waste"]               = 0.05  # EUR/kWh
         param["enable_supply_limit_waste"] = False
         param["supply_limit_waste"]        = 100000  #kWh
->>>>>>> 2434641d
 
 
         ### Ecological impact ###
