--- conflicted
+++ resolved
@@ -146,15 +146,10 @@
 
     try:
         # open power curve of wind turbine
-<<<<<<< HEAD
-        power_curve = pd.read_csv("C:/Users/jsc/Python/districtgenerator/data/wind_turbine_models/WT_WT_Enercon_E40.csv",
-                                  header=0, delimiter=";")  # wind_speed [m/s], power [kW]
-=======
         data_folder = os.path.join(os.path.dirname(os.path.abspath(__file__)), "districtgenerator", "data")
         power_curve_path = os.path.join(data_folder, "wind_turbine_models", "WT_" + wind_turbine_model + ".csv")
         power_curve = pd.read_csv(power_curve_path, header=0, delimiter=";")  # wind_speed [m/s], power [kW]
 
->>>>>>> dddd332f
     except:
         # terminate calculation and write error message
         sys.exit("ERROR: No data for selected wind turbine model found!")
