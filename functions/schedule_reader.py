--- conflicted
+++ resolved
@@ -129,11 +129,9 @@
         print(f"File not found: {data_path}")
         return None, None
     except IndexError:
-<<<<<<< HEAD
+
         print(f"No data about TEK available for {tek_name}")
-=======
-        print(f"No data for TEK available for {tek_name}")
->>>>>>> 12a67677
+
         return None, None
     
 
@@ -177,11 +175,9 @@
         print(f"File not found: {data_path}")
         return None, None, multi_zone_name
     except IndexError:
-<<<<<<< HEAD
+
         print(f"No data about multi-zone average available for {building_type}")
-=======
-        print(f"No data for multizone average available for {building_type}")
->>>>>>> 12a67677
+
         return None, None, multi_zone_name
 
 
