# -*- coding: utf-8 -*-
"""
Script to generate domestic hot water demands.
This script is a copy of dhw_stochastical.py from pyCity.
https://github.com/RWTH-EBC/pyCity
"""

from __future__ import division

import os
import numpy as np
import math
import random
import functions.change_resolution as chres
import pylightxl as xl

def load_profiles(filename):
    """
    Load domestic hot water profiles from an Excel file.

    Parameters
    ----------
    filename : str
        Path to the Excel file containing the profiles.

    Returns
    -------
    dict
        A dictionary containing the loaded profiles with the following structure:
        {
            'we': {
                1: np.array(...),  # Weekend profile for 1 person
                2: np.array(...),  # Weekend profile for 2 people
                ...
            },
            'wd': {
                1: np.array(...),  # Weekday profile for 1 person
                2: np.array(...),  # Weekday profile for 2 people
                ...
            },
            'we_mw': np.array(...),  # Weekend mean profile
            'wd_mw': np.array(...)   # Weekday mean profile
        }

    Notes
    -----
    The Excel file should have sheets named 'we_mw', 'wd_mw', 'we1', 'we2', ..., 'wd1', 'wd2', ...
    Each sheet should contain 1440 values (one for each minute of the day).
    """
    # Initialization
    profiles = {"we": {}, "wd": {}}
    #book = xlrd.open_workbook(filename)
    book = xl.readxl(fn=filename)
    sheetnames = book.ws_names

    
    # Iterate over all sheets    
    for sheetname in sheetnames:
        #sheet = xl.readxl(fn=filename, ws=sheetname)
        
        # Read values
        values = [book.ws(ws = sheetname).index(row=i, col=1) for i in range(1, 1441)] #[sheet.cell_value(i,0) for i in range(1440)]

        # Store values in dictionary
        if sheetname in ("wd_mw", "we_mw"):
            profiles[sheetname] = np.array(values)
        elif sheetname[1] == "e":
            profiles["we"][int(sheetname[2])] = np.array(values)
        else:
            profiles["wd"][int(sheetname[2])] = np.array(values)
    
    # Return results
    return profiles


<<<<<<< HEAD
=======

>>>>>>> 720a2ada
def compute_daily_demand(probability_profiles, average_profile, occupancy,
                         current_day, temperature_difference=35):
    """
    Parameters
    ----------
    probability_profiles : array-like
        Minute-wise sampled probability distribution.
        "Haushaltewd" and "Haushaltewe" in Lion's thesis.
        This input should also be equivalent to "pwd" and "pwe", because only 
        one household is taken into account.
    average_profile : array-like
        Minute-wise sampled average tap water profiles (in liters per hour).
        "mwwd" and "mwwe" in Lion's thesis.
    occupancy : array-like
        10-Minute-wise sampled occupancy of the considered building/apartment.
    current_day : integer
        Current day of the year (January 1st -> 0, February 1st -> 31, ...)
    temperature_difference : float
        How much does the tap water has to be heated up? Either enter a float
        or an array with the same dimension as probability_profiles.
    
    Returns
    -------
    water : array-like
        Tap water volume flow in liters per hour.
    heat : array-like
        Resulting minute-wise sampled heat demand in Watt.
        The heat capacity of water is assumed to be 4180 J/(kg.K) and the
        density is assumed to be 980 kg/m3
    """
    # Initialization
    water = []
    timesteps = 1440
    time = np.arange(timesteps)
    
    # Compute seasonal factor
    # Introduce abbreviation to stay below 80 characters per line
    arg = math.pi * (2 / 365 * (current_day + time / timesteps) - 1 / 4)
    probability_season = 1 + 0.1 * np.cos(arg)
    
    # Iterate over all time steps
    for t in time:
        # Compute the product of occupancy and probability_profiles
        current_occupancy = occupancy[int(t/10)]
        if current_occupancy > 0:
            probability_profile = probability_profiles[current_occupancy][t]
        else:
            probability_profile = 0
    
        # Compute probability for tap water demand at time t
        probability = probability_profile * probability_season[t]

        # Check if tap water demand occurs at time t
        if random.random() < probability:
            # Compute amount of tap water consumption. This consumption has 
            # to be positive!
            water.append(abs(random.gauss(average_profile[t], sigma=114.33)))
        else:
            water.append(0)

    # Transform to array and compute resulting heat demand
    water = np.array(water)  # l/h
    c = 4180                 # J/(kg.K)
    rho = 980 / 1000         # kg/l
    sampling_time = 3600     # s
    heat = water * rho * c * temperature_difference / sampling_time  # W
    
    # Return results
    return (water, heat)


def full_year_computation(occupancy, 
                          profiles, 
                          time_dis=3600,
                          initial_day=0, 
                          temperature_difference=35):
    """
    Parameters
    ----------
    occupancy : array-ike
        Full year, 10-minute-wise sampled occupancy profile. All values have
        to be integers.
    profiles : dictionary
        All probability distributions. The dictionary has to have the 
        following structure: 
            - Top level: [`wd_mw`, `we_mw`, `wd`, `we`] (strings)
            - Within `we` and `wd`: [`1`, `2`, `3`, `4`, `5`, `6`] (integers)
    time_dis : integer
        Time discretization in seconds.
    initial_day : integer
        - 0 : Monday
        - 1 : Tuesday
        - 2 : Wednesday
        - 3 : Thursday
        - 4 : Friday
        - 5 : Saturday
        - 6 : Sunday
    temperature_difference : float
        How much does the tap water has to be heated up? Either enter a float
        or an array with the same dimension as probability_profiles.
    
    Returns
    -------
    water : array-like
        Tap water volume flow in liters per hour.
    heat : array-like
        Resulting minute-wise sampled heat demand in Watt.
        The heat capacity of water is assumed to be 4180 J/(kg.K) and the
        density is assumed to be 980 kg/m3
    """
    # Initialization
    number_days = int(len(occupancy) / 144)
    
    water = np.zeros(len(occupancy) * 10)
    heat = np.zeros(len(occupancy) * 10)
    
    for day in range(number_days):
        # Is the current day on a weekend?
        if (day + initial_day) % 7 >= 5:
            probability_profiles = profiles["we"]
            average_profile = profiles["we_mw"]
        else:
            probability_profiles = profiles["wd"]
            average_profile = profiles["wd_mw"]
        
        # Get water and heat demand for the current day
        res = compute_daily_demand(probability_profiles, 
                                   average_profile,
                                   occupancy[day*144:(day+1)*144],
                                   day, 
                                   temperature_difference)
        (current_water, current_heat) = res
        
        # Include current_water and current_heat in water and heat
        water[day*1440:(day+1)*1440] = current_water
        heat[day*1440:(day+1)*1440] = current_heat
    
    # Change sampling time to the given input
    water = chres.changeResolution(water, 60, time_dis, "sum") / time_dis * 60
    heat = chres.changeResolution(heat, 60, time_dis, "sum") / time_dis * 60

    # Return results
    return (water, heat)


if __name__ == "__main__":

    #  Define src path
    src_path = os.path.dirname(os.path.dirname(os.path.abspath(__file__)))
    filename = 'dhw_stochastical.xlsx'
    input_path = os.path.join(src_path, 'inputs', filename)

    # Load profiles
    profiles = load_profiles(input_path)
    
    # Compute active occupants for one year
    # Max. occupancy is 5 people simultaneously
    occupancy = np.random.geometric(p=0.8, size=6*24*365)-1
    occupancy = np.minimum(5, occupancy)
    
    # Set initial_day
    initial_day = 0
    
    # Run simulation
    (water, heat) = full_year_computation(occupancy, profiles, 
                                          time_dis=60,
                                          initial_day=initial_day)
    
    # Change time resolution to 15 minutes
    dt = 15
    hd = chres.changeResolution(heat, 60, dt*60, "sum") / dt

    # Plot heat demand
    import matplotlib.pyplot as plt
    ax1=plt.subplot(2, 1, 1)
    plt.plot(np.arange(len(heat))/60, heat, color="b", linewidth=2)
    plt.step((np.arange(len(hd)) * dt+dt)/60, hd, color="r", linewidth=2)
    plt.ylabel("Heat demand in Watt")
    plt.xlim((0, 8760))
    
    plt.subplot(2, 1, 2, sharex=ax1)
    plt.step((np.arange(len(occupancy)) * 10+10)/60, occupancy, linewidth=2)
    plt.ylabel("Active occupants")
    offset = 0.2
    plt.ylim((-offset, max(occupancy)+offset))
    plt.yticks(list(range(int(max(occupancy)+1))))
    
    plt.show()<|MERGE_RESOLUTION|>--- conflicted
+++ resolved
@@ -72,11 +72,6 @@
     # Return results
     return profiles
 
-
-<<<<<<< HEAD
-=======
-
->>>>>>> 720a2ada
 def compute_daily_demand(probability_profiles, average_profile, occupancy,
                          current_day, temperature_difference=35):
     """
