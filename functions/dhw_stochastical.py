--- conflicted
+++ resolved
@@ -72,11 +72,8 @@
     # Return results
     return profiles
 
-<<<<<<< HEAD
-=======
-
-
->>>>>>> 1129bdf9
+
+
 def compute_daily_demand(probability_profiles, average_profile, occupancy,
                          current_day, temperature_difference=35):
     """
