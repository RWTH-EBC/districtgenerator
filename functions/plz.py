"""
Assignment of postal codes in Germany to data records of the test reference years
"""

import os
import openpyxl
from geopy import distance
from pyproj import Proj, transform, CRS, transformer
import pandas as pd


def extract_coordinates(filename):
    parts = filename.split('_')
    easting = int(parts[1][:7])
    northing = int(parts[1][7:])
    latitude, longitude = lambert_to_wgs84(easting, northing)

    return easting, northing, latitude, longitude


def read_folder(directory, start_filename):
    # Öffne die Excel-Datei nur einmal außerhalb der Schleife
    workbook = openpyxl.load_workbook("D:/Script/districtgenerator/data/geodata_TRY_10.xlsx")
    sheet = workbook.active

    # Setze den Startpunkt erreicht auf False, bis wir den Startdateinamen erreichen
    start_reached = False

    for filename in os.listdir(directory):
        if filename == start_filename:
            start_reached = True

        if start_reached:
            if filename.endswith('.dat'):
                filepath = os.path.join(directory, filename)
                easting, northing, latitude, longitude = extract_coordinates(filename)
                # Neue Zeile hinzufügen
                new_row = [filename, easting, northing, latitude, longitude]
                sheet.append(new_row)

    # Excel-Datei speichern, nachdem alle Dateien verarbeitet wurden
    workbook.save("D:/Script/districtgenerator/data/geodata_TRY_10.xlsx")


def lambert_to_wgs84(easting, northing):
    # Definiere das Lambert-Koordinatensystem (EPSG:3034)
    lambert = Proj(init='epsg:3034')

    # Definiere das WGS84-Koordinatensystem
    wgs84 = Proj(init='epsg:4326')

    # Transformiere die Koordinaten von Lambert nach WGS84
    longitude, latitude = transformer.transform(lambert, wgs84, easting, northing)

    return latitude, longitude


def match_points():
    workbook = openpyxl.load_workbook("D:/Script/districtgenerator/data/plz_geocoord_matched_Test.xlsx")

    # Lese die Daten aus der Excel-Datei für list1 ein
    # Hier den Dateinamen ändern
    df_list1 = pd.read_excel('D:\Script\districtgenerator\data\plz_geocoord.xlsx', header=None,
                             names=['PLZ', 'Latitude', 'Longitude'], skiprows=1, dtype={'PLZ': str})

    # Lese die Daten aus der Excel-Datei für list2 ein
    df_list2 = pd.read_excel('D:\Script\districtgenerator\data\geodata_TRY_all.xlsx', usecols=[0, 3, 4],
                             names=['file_name', 'Latitude', 'Longitude'], skiprows=1)

    i = 0
    for index1, point1 in df_list1.iterrows():
        min_distance = float('inf')
        closest_point = None

        for index2, point2 in df_list2.iterrows():
            dist = distance.distance((point1[1], point1[2]), (point2[1], point2[2])).km
            if dist < min_distance:
                min_distance = dist
                closest_point = point2

        sheet = workbook.active
        sheet.append([point1[0], point1[1], point1[2], closest_point[0], closest_point[1], closest_point[2]])
        print(point1[0])
        workbook.save("D:/Script/districtgenerator/data/plz_geocoord_matched_Test.xlsx")
        i += 1
<<<<<<< HEAD
        if i == 2: break

=======
        if i== 2: break


def delete_TRY_files():
    # DataFrame aus Excel-Datei lesen
    df_list1 = pd.read_excel('D:\Script\districtgenerator\data\plz_geocoord_matched.xlsx', usecols=[3], names=['filename'], skiprows=0)
    df_list1['filename'] = df_list1['filename'].str.slice(8, 22)
    df_list1['filename'] = "TRY2015_" + df_list1['filename'] + "_Wint.dat"

    # Pfad zum Ordner mit den Dateien
    folder_path = "D:\Script\districtgenerator\data\weather\TRY_2015_winterkalt.tar\winterkalt"

    # Dateinamen aus dem DataFrame in eine Liste konvertieren
    included_files = df_list1['filename'].tolist()

    # Durchsuchen des Ordners und Löschen nicht enthaltener Dateien
    for filename in os.listdir(folder_path):
        if filename not in included_files:
            file_path = os.path.join(folder_path, filename)
            os.remove(file_path)
            print(f"{filename} wurde gelöscht.")




#read_folder('D:\Script\districtgenerator\data\TRY_2015_mittel.tar\mittel', 'TRY2015_38615002933500_Jahr.dat')

#match_points()

delete_TRY_files()
>>>>>>> 086ab940

# read_folder('D:\Script\districtgenerator\data\TRY_2015_mittel.tar\mittel', 'TRY2015_38615002933500_Jahr.dat')

match_points()<|MERGE_RESOLUTION|>--- conflicted
+++ resolved
@@ -7,6 +7,7 @@
 from geopy import distance
 from pyproj import Proj, transform, CRS, transformer
 import pandas as pd
+
 
 
 def extract_coordinates(filename):
@@ -83,11 +84,7 @@
         print(point1[0])
         workbook.save("D:/Script/districtgenerator/data/plz_geocoord_matched_Test.xlsx")
         i += 1
-<<<<<<< HEAD
         if i == 2: break
-
-=======
-        if i== 2: break
 
 
 def delete_TRY_files():
@@ -116,9 +113,4 @@
 
 #match_points()
 
-delete_TRY_files()
->>>>>>> 086ab940
-
-# read_folder('D:\Script\districtgenerator\data\TRY_2015_mittel.tar\mittel', 'TRY2015_38615002933500_Jahr.dat')
-
-match_points()+delete_TRY_files()