#!/usr/bin/env python3
# -*- coding: utf-8 -*-
"""
Created 26.02.2024
@author: Joel Schölzel
"""
import os, json
import gurobipy as gp
import time

def run_opti_central(model, buildingData, energyHubData, site, cluster, srcPath, optiData = {}):

    if optiData == {}:
        optiData["webtool"] = False
<<<<<<< HEAD
    else:
        optiData["webtool"] = True


=======

>>>>>>> 086ab940
    now = time.time()
    # %%%%%%%%%%%%%%%%%%%%%%%%%%%%%%%%%%%%%%%%%%%%%%%%%%%%%%%%%%%%%%%%%%%%%%%%%%%%%%
    # Setting up the model
    # number of buildings in neighborhood
    nb = len(buildingData)


    ecoData = {}
    timeData = {}
    for data in ("eco", "time"):
        with open(srcPath + "/data/" + data + "_data.json") as json_file:
            jsonData = json.load(json_file)
            for subData in jsonData:
                if data == "eco":
                    ecoData[subData["name"]] = subData["value"]
                else:
                    timeData[subData["name"]] = subData["value"]
    time_steps = range(int(timeData["clusterLength"] / timeData["timeResolution"]))
    dt = timeData["timeResolution"] / timeData["dataResolution"]
    last_time_step = len(time_steps) - 1

    # load parameters of decentral energy conversion devices
    param_dec_devs = {}
    with open(srcPath + "/data/" + "decentral_device_data.json") as json_file:
        jsonData = json.load(json_file)
        for subData in jsonData:
            param_dec_devs[subData["abbreviation"]] = {}
            for subsubData in subData["specifications"]:
                param_dec_devs[subData["abbreviation"]][subsubData["name"]] = subsubData["value"]

    # load parameters of central energy conversion devices
    model_param_eh = {}
    with open(srcPath + "/data/" + "model_parameters_EHDO.json") as json_file:
        jsonData = json.load(json_file)
        for subData in jsonData:
            model_param_eh[subData["name"]] = subData["value"]
    technical_param_eh = {}
    with open(srcPath + "/data/" + "technical_parameters_EHDO.json") as json_file:
        jsonData = json.load(json_file)
        for subData in jsonData:
            technical_param_eh[subData["abbreviation"]] = {}
            for subsubData in subData["specifications"]:
                technical_param_eh[subData["abbreviation"]][subsubData["name"]] = subsubData["value"]


    T_e = site["T_e_cluster"][cluster]  # ambient temperature [°C]
    Q_DHW = {}      # DHW (domestic hot water) demand [W]
    Q_heating = {}  # space heating [W]
    PV_gen = {}     # electricity generation of PV [W]
    STC_heat = {}   # electricity generation of PV [W]
    EV_dem = {}     # electricity demand electric vehicle (EV) [Wh]
    elec_dem = {}   # electricity demand for appliances and lighting [W]
    occ = {}
    for n in range(nb):
        Q_DHW[n] = buildingData[n]["user"].dhw_cluster[cluster]
        Q_heating[n] = buildingData[n]["user"].heat_cluster[cluster]
        elec_dem[n] = buildingData[n]["user"].elec_cluster[cluster]
        occ[n] = buildingData[n]["user"].occ[:len(elec_dem[n])]
        try:
            PV_gen[n] = buildingData[n]["generationPV_cluster"][cluster]
            STC_heat[n] = buildingData[n]["generationSTC_cluster"][cluster]
            EV_dem[n] = buildingData[n]["user"].car_cluster[cluster]
        except:
            PV_gen[n] = [0] * len(elec_dem[n])
            STC_heat[n] = [0] * len(elec_dem[n])
            EV_dem[n] = [0] * len(elec_dem[n])


    # %% Sets of energy conversion systems
    # heat generation devices (heat pump (HP), electric heating (EH),
    # combined heat and power (CHP), fuel cell (FC), boiler (BOI), solar thermal collector (STC))
    ecs_heat = ("HP", "EH", "CHP", "FC", "BOI", "STC", "heat_grid")
    ecs_power = ("HP", "EH", "CHP", "FC", "PV")  # power consuming/producing devices (photovoltaic (PV))
    ecs_sell = ("CHP", "FC", "PV", "BAT")
    ecs_gas = ("CHP", "FC", "BOI")  # gas consuming devices
    ecs_storage = ("BAT", "TES", "EV")  # battery (BAT), thermal energy storage (TES), electric vehicle (EV)
    hp_modi = ("HP35", "HP55")  # modi of the HP with different HP supply temperatures in °C

    # Create set for energy hub devices
    eh_devs = ["PV", "WT", "STC", "WAT",
                "HP", "EB", "CC", "AC",
                "CHP", "BOI", "GHP",
                "BCHP", "BBOI", "WCHP", "WBOI",
                "ELYZ", "FC", "H2S", "SAB",
                "TES", "CTES", "BAT", "GS",
                ]

<<<<<<< HEAD
=======
    try:
        print(buildingData[0]["capacities"])
    except KeyError:
        for n in range(nb):
            buildingData[n]["capacities"] = {}
            for dev in ["HP", "EH", "CHP", "FC", "BOI", "STC", "BAT", "TES", "EV"]:
                buildingData[n]["capacities"][dev] = 0

>>>>>>> 086ab940
    # %% TECHNICAL PARAMETERS

    try:
        print(buildingData[0]["capacities"])
    except KeyError:
        for n in range(nb):
            buildingData[n]["capacities"] = {}
            for dev in ["HP", "EH", "CHP", "FC", "BOI", "STC", "BAT", "TES", "EV"]:
                buildingData[n]["capacities"][dev] = 0

    soc_nom = {}
    soc_nom["TES"] = {}
    soc_nom["BAT"] = {}
    soc_nom["EV"] = {}
    soc_init = {}
    soc_init["TES"] = {}
    soc_init["BAT"] = {}
    soc_init["EV"] = {}
    for n in range(nb):
        # Define nominal SOC_nom according to capacities
        soc_nom["TES"][n] = buildingData[n]["capacities"]["TES"]
        soc_nom["BAT"][n] = buildingData[n]["capacities"]["BAT"]
        soc_nom["EV"][n] = buildingData[n]["capacities"]["EV"]
        # Initial state of charge
        soc_init["TES"][n] = soc_nom["TES"][n] * 0.5  # Wh
        soc_init["BAT"][n] = soc_nom["BAT"][n] * 0.5  # Wh
        soc_init["EV"][n] = soc_nom["EV"][n] * 0.5    # Wh

        # %% TECHNICAL CONSTRAINTS

    # %%%%%%%%%%%%%%%%%%%%%%%%%%%%%%%%%%%%%%%%%%%%%%%%%%%%%%%%%%%%%%%%%%%%%%%%%%%%%%
    # CREATE VARIABLES

    # %% OPERATIONAL BUILDING VARIABLES
    #   NOTE: Subscript "dom" = "domestic"
    # Electrical power to/from electricity-based domestic devices
    power_dom = {}
    for device in ecs_power:
        power_dom[device] = {}
        for n in range(nb):
            power_dom[device][n] = {}
            for t in time_steps:
                power_dom[device][n][t] = model.addVar(vtype="C",name="power_" + device + "_n" + str(n) + "_t" + str(t))

    # Heat to/from devices
    heat_dom = {}
    for device in ecs_heat:
        heat_dom[device] = {}
        for n in range(nb):
            heat_dom[device][n] = {}
            for t in time_steps:
                heat_dom[device][n][t] = model.addVar(vtype="C",name="heat_" + device + "_n" + str(n) + "_t" + str(t))

    power_mode= {}
    for device in hp_modi:
        power_mode[device] = {}
        for n in range(nb):
            power_mode[device][n] = {}
            for t in time_steps:
                power_mode[device][n][t] = model.addVar(vtype="C",name="power_mode_" + device + "_n" + str(n) + "_t" + str(t))

    # Heat to/from devices
    heat_mode = {}
    for device in hp_modi:
        heat_mode[device] = {}
        for n in range(nb):
            heat_mode[device][n] = {}
            for t in time_steps:
                heat_mode[device][n][t] = model.addVar(vtype="C",name="heat_mode_" + device + "_n" + str(n) + "_t" + str(t))

    # Heat to/from devices
    dhw_dom = {}
    for device in ["EH"]:
        dhw_dom[device] = {}
        for n in range(nb):
            dhw_dom[device][n] = {}
            for t in time_steps:
                dhw_dom[device][n][t] = model.addVar(vtype="C",name="heat_" + device + "_n" + str(n) + "_t" + str(t))

    # Gas to devices
    gas_dom = {}
    for device in ecs_gas:
        gas_dom[device] = {}
        for n in range(nb):
            gas_dom[device][n] = {}
            for t in time_steps:
                gas_dom[device][n][t] = model.addVar(vtype="C",name="gas" + device + "_n" + str(n) + "_t" + str(t))

    # Storage variables
    soc_dom = {}  # State of charge
    ch_dom = {}
    dch_dom = {}
    for device in ecs_storage:
        soc_dom[device] = {}  # Energy (kWh)
        ch_dom[device] = {}  # Power(kW)
        dch_dom[device] = {}  # Power (kW)
        for n in range(nb):
            soc_dom[device][n] = {}
            ch_dom[device][n] = {}
            dch_dom[device][n] = {}
            for t in time_steps:
                soc_dom[device][n][t] = model.addVar(vtype="C",name="soc_" + device + "_n" + str(n) + "_t" + str(t))
                ch_dom[device][n][t] = model.addVar(vtype="C",name="ch_dom_" + device + "_n" + str(n) + "_t" + str(t))
                dch_dom[device][n][t] = model.addVar(vtype="C",name="dch_dom_" + device + "_n" + str(n) + "_t" + str(t))

    # Residual building demands (in kW)  [Sum for each building of all devices]
    res_dom = {}
    res_dom["power"] = {}
    res_dom["feed"] = {}
    for n in range(nb):
        # Electricity demand
        res_dom["power"][n] = {}
        res_dom["feed"][n] = {}
        for t in time_steps:
            res_dom["power"][n][t] = model.addVar(vtype="C",name="residual_power_n" + str(n) + "_t" + str(t))
            res_dom["feed"][n][t] = model.addVar(vtype="C",name="residual_feed_n" + str(n) + "_t" + str(t))

    # binary variable for each house to avoid simuultaneous feed-in and purchase of electric energy
    binary = {}
    for device in ["HLINE","BAT","EV"]:
        binary[device] = {}
        for n in range(nb):
            binary[device][n] = {}
            for t in time_steps:
                binary[device][n][t] = model.addVar(vtype=gp.GRB.BINARY,
                                                    name="factor_binary_" + device + "_n" + str(n) + "_t" + str(t))

    # Residual network demand
    residual = {}
    residual["power"] = {}  # Residual network electricity demand
    residual["feed"] = {}  # Residual feed in
    for t in time_steps:
        residual["power"][t] = model.addVar(vtype="C",name="P_dem_total_" + str(t))
        residual["feed"][t] = model.addVar(vtype="C",name="P_inj_total_" + str(t))

    # activation variable for trafo load
    yTrafo = model.addVars(time_steps,vtype="B",name="yTrafo_" + str(t))

    # Device's capacity (i.e. rated power)
    eh_cap = {}
    for device in eh_devs:
        eh_cap[device] = model.addVar(vtype="C", name="eh_nominal_capacity_" + str(device))

    # Area used for PV and solar thermal collector installation
    eh_area = {}
    for device in ["PV", "STC"]:
        eh_area[device] = model.addVar(vtype = "C", name="eh_roof_area_" + str(device))

    # Gas flow to/from devices
    eh_gas = {}
    for device in ["CHP", "BOI", "GHP", "SAB", "from_grid", "to_grid"]:
        eh_gas[device] = {}
        for t in time_steps:
            eh_gas[device][t] = model.addVar(vtype="C", name="gas_" + device + "_t" + str(t))

    # Electric power to/from devices
    eh_power = {}
    for device in ["PV", "WT", "WAT", "HP", "EB", "CC", "CHP", "BCHP", "WCHP", "ELYZ",
                   "FC", "from_grid", "to_grid"]:
        eh_power[device] = {}
        for t in time_steps:
            eh_power[device][t] = model.addVar(vtype="C", name="eh_power_" + device + "_t" + str(t))

    # Heat to/from devices
    eh_heat = {}
    for device in ["STC", "HP", "EB", "AC", "CHP", "BOI", "GHP", "BCHP", "BBOI", "WCHP",
                   "WBOI", "FC", "grid"]:
        eh_heat[device] = {}
        for t in time_steps:
            eh_heat[device][t] = model.addVar(vtype="C", name="eh_heat_" + device + "_t" + str(t))

    # Cooling power to/from devices
    eh_cool = {}
    for device in ["CC", "AC"]:
        eh_cool[device] = {}
        for t in time_steps:
            eh_cool[device][t] = model.addVar(vtype="C", name="eh_cool_" + device + "_t" + str(t))

    # Hydrogen to/from devices
    eh_hydrogen = {}
    for device in ["ELYZ", "FC", "SAB", "import"]:
        eh_hydrogen[device] = {}
        for t in time_steps:
            eh_hydrogen[device][t] = model.addVar(vtype="C", name="eh_hydrogen_" + device + "_t" + str(t))

    # Biomass to devices
    eh_biom = {}
    for device in ["BCHP", "BBOI", "import"]:
        eh_biom[device] = {}
        for t in time_steps:
            eh_biom[device][t] = model.addVar(vtype="C", name="eh_biom_" + device + "_t" + str(t))

    # Waste to devices
    eh_waste = {}
    for device in ["WCHP", "WBOI", "import"]:
        eh_waste[device] = {}
        for t in time_steps:
            eh_waste[device][t] = model.addVar(vtype="C", name="waste_" + device + "_t" + str(t))

    # Storage variables
    eh_ch = {}  # Energy flow to charge storage device
    eh_soc = {} # State of charge
    for device in ["TES", "CTES", "BAT", "H2S", "GS"]:
        eh_ch[device] = {}
        eh_soc[device] = {}
        for t in time_steps:
            # For charge variable: ch is positive if storage is charged, and negative if storage is discharged
            eh_ch[device][t] = model.addVar(vtype="C", lb=-gp.GRB.INFINITY, name="eh_ch_" + device + "_t" + str(t))
            eh_soc[device][t] = model.addVar(vtype="C", name="soc_" + device + "_t" + str(t))


    # %% BALANCING UNIT VARIABLES

    # Electrical power to/from grid at GNP, gas from grid
    # TODO: rename
    power = {}
    power["from_grid"] = {}
    power["to_grid"] = {}
    power["gas_from_grid"] = {}
    for t in time_steps:
        power["from_grid"][t] = model.addVar(vtype="C",lb=0,name="P_dem_gcp_" + str(t))
        power["to_grid"][t] = model.addVar(vtype="C", lb=0, name="P_inj_gcp_" + str(t))
        power["gas_from_grid"][t] = model.addVar(vtype="C", lb=0, name="P_gas_total_" + str(t))

    # total energy amounts taken from grid
    from_grid_total_el = model.addVar(vtype="C",name="from_grid_total_el")
    # total power to grid
    to_grid_total_el = model.addVar(vtype="C",name="to_grid_total_el")
    # total gas amounts taken from grid
    from_grid_total_gas = model.addVar(vtype="C",name="from_grid_total_el")
    # total hydrogen amounts taken from grid
    from_grid_total_hydrogen = model.addVar(vtype = "C", name="from_grid_total_hydrogen")
    # total biomass used
    total_biomass_used = model.addVar(vtype = "C", name="total_biomass_used")
    # total waste used
    total_waste_used = model.addVar(vtype = "C", lb=-gp.GRB.INFINITY, name="total_waste_used")

    # Variables for annual device costs
    eh_c_total = {}
    for device in eh_devs:
        eh_c_total[device] = model.addVar(vtype = "C", name="eh_total_annual_costs_" + device)

    # daily peak
    days = [0,1,2,3,4,5,6]
    daily_peak = {}
    for d in days:
        daily_peak[d] = model.addVar(vtype="C",lb=-gp.GRB.INFINITY,name="peak_network_load")
    peaksum = model.addVar(vtype="c",lb=-gp.GRB.INFINITY,name="sum_peak_daily_network_load")

    # Total operational costs
    operational_costs = model.addVar(vtype="C",lb=-gp.GRB.INFINITY,name="Cost_total")
    # Total gross CO2 emissions
    co2_total = model.addVar(vtype="C",lb=-gp.GRB.INFINITY,name="Emission_total")

    # Objective function
    obj = model.addVar(vtype="C",lb=-gp.GRB.INFINITY,name="obj")

    # %%%%%%%%%%%%%%%%%%%%%%%%%%%%%%%%%%%%%%%%%%%%%%%%%%%%%%%%%%%%%%%%%%%%%%%%%%%%%%
    # DEFINE OBJECTIVE FUNCTION
    model.update()
    model.setObjective(obj)
    model.ModelSense = gp.GRB.MINIMIZE

    # Add capacity constraints ENERGY HUB
    for t in time_steps:
        for device in ["STC", "EB", "HP", "BOI", "GHP", "BBOI", "WBOI"]:
            # todo: webtool
            if energyHubData == {}:
                model.addConstr(eh_heat[device][t] == 0)
            else:
                model.addConstr(eh_heat[device][t] <= energyHubData["capacities"]["heat_kW"][device] * 1000) # W
        for device in ["PV", "WT", "WAT", "CHP", "BCHP", "WCHP", "ELYZ", "FC"]:
            # todo: webtool
            if energyHubData == {}:
                model.addConstr(eh_power[device][t] == 0)
            else:
                model.addConstr(eh_power[device][t] <= energyHubData["capacities"]["power_kW"][device] * 1000) # W
        for device in ["CC", "AC"]:
            model.addConstr(eh_cool[device][t] <= eh_cap[device])
        #for device in ["SAB"]:
        #    model.addConstr(eh_gas[device][t] <= eh_cap[device])

    # state of charge < storage capacity
    for device in ["TES", "CTES", "BAT", "H2S", "GS"]:
        for t in time_steps:
            # todo: webtool
            if energyHubData == {}:
                model.addConstr(eh_soc[device][t] == 0)
            else:
                model.addConstr(eh_soc[device][t] <= eh_cap[device])

    #%% INPUT / OUTPUT CONSTRAINTS
    if optiData["webtool"] == True:
        for t in time_steps:
            # todo: COP
            # Electric heat pump
<<<<<<< HEAD
            model.addConstr(eh_heat["HP"][t] == eh_power["HP"][t] * optiData["HeatPump"]["COP_const"])
            # Electric boiler
            model.addConstr(eh_heat["EB"][t] == eh_power["EB"][t] * optiData["ElectricBoiler"]["eta_th"])
            # Compression chiller
            model.addConstr(eh_cool["CC"][t] == eh_power["CC"][t] * optiData["CompressionChiller"]["COP"])
            # Absorption chiller
            model.addConstr(eh_cool["AC"][t] == eh_heat["AC"][t] * optiData["AbsorptionChiller"]["eta_th"])
            # Gas CHP
            model.addConstr(eh_power["CHP"][t] == eh_gas["CHP"][t] * optiData["CHP"]["eta_el"])
            model.addConstr(eh_heat["CHP"][t] == eh_gas["CHP"][t] * optiData["CHP"]["eta_th"])
            # Gas boiler
            model.addConstr(eh_heat["BOI"][t] == eh_gas["BOI"][t] * optiData["GasBoiler"]["eta_th"])
            # Gas heat pump
            model.addConstr(eh_heat["GHP"][t] == eh_gas["GHP"][t] * optiData["GasHeatPump"]["COP"])
            # Biomass CHP
            model.addConstr(eh_power["BCHP"][t] == eh_biom["BCHP"][t] * optiData["BiomassCHP"]["eta_el"])
            model.addConstr(eh_heat["BCHP"][t] == eh_biom["BCHP"][t] * optiData["BiomassCHP"]["eta_th"])
            # Biomass boiler
            model.addConstr(eh_heat["BBOI"][t] == eh_biom["BBOI"][t] * optiData["BiomassBoiler"]["eta_th"])
            # Waste CHP
            model.addConstr(eh_power["WCHP"][t] == eh_waste["WCHP"][t] * optiData["WasteCHP"]["eta_el"])
            model.addConstr(eh_heat["WCHP"][t] == eh_waste["WCHP"][t] * optiData["WasteCHP"]["eta_th"])
            # Waste boiler
            model.addConstr(eh_heat["WBOI"][t] == eh_waste["WBOI"][t] * optiData["WasteBoiler"]["eta_th"])
            # Electrolyzer
            model.addConstr(eh_hydrogen["ELYZ"][t] == eh_power["ELYZ"][t] * optiData["Electrolyzer"]["eta_el"])
            # Fuel cell
            model.addConstr(eh_power["FC"][t] == eh_hydrogen["FC"][t] * optiData["FuelCell"]["eta_el"])
            # Heat must be used
            model.addConstr(eh_heat["FC"][t] == eh_hydrogen["FC"][t] * optiData["FuelCell"]["eta_th"])
            # Sabatier reactor
            model.addConstr(eh_gas["SAB"][t] == eh_hydrogen["SAB"][t] * optiData["SabatierReactor"]["eta"])
=======
            model.addConstr(eh_heat["HP"][t] == eh_power["HP"][t] * eh_devs["eh_HP"]["COP"][t])
            # Electric boiler
            model.addConstr(eh_heat["EB"][t] == eh_power["EB"][t] * eh_devs["eh_EB"]["eta_th"])
            # Compression chiller
            model.addConstr(eh_cool["CC"][t] == eh_power["CC"][t] * eh_devs["eh_CC"]["COP"])
            # Absorption chiller
            model.addConstr(eh_cool["AC"][t] == eh_heat["AC"][t] * devs["AC"]["eta_th"])
            # Gas CHP
            model.addConstr(eh_power["CHP"][t] == eh_gas["CHP"][t] * devs["CHP"]["eta_el"])
            model.addConstr(eh_heat["CHP"][t] == eh_gas["CHP"][t] * devs["CHP"]["eta_th"])
            # Gas boiler
            model.addConstr(eh_heat["BOI"][t] == eh_gas["BOI"][t] * devs["BOI"]["eta_th"])
            # Gas heat pump
            model.addConstr(eh_heat["GHP"][t] == eh_gas["GHP"][t] * devs["GHP"]["COP"])
            # Biomass CHP
            model.addConstr(eh_power["BCHP"][t] == eh_biom["BCHP"][t] * devs["BCHP"]["eta_el"])
            model.addConstr(eh_heat["BCHP"][t] == eh_biom["BCHP"][t] * devs["BCHP"]["eta_th"])
            # Biomass boiler
            model.addConstr(eh_heat["BBOI"][t] == eh_biom["BBOI"][t] * devs["BBOI"]["eta_th"])
            # Waste CHP
            model.addConstr(eh_power["WCHP"][t] == eh_waste["WCHP"][t] * devs["WCHP"]["eta_el"])
            model.addConstr(eh_heat["WCHP"][t] == eh_waste["WCHP"][t] * devs["WCHP"]["eta_th"])
            # Waste boiler
            model.addConstr(eh_heat["WBOI"][t] == eh_waste["WBOI"][t] * devs["WBOI"]["eta_th"])
            # Electrolyzer
            model.addConstr(eh_hydrogen["ELYZ"][t] == eh_power["ELYZ"][t] * devs["ELYZ"]["eta_el"])
            # Fuel cell
            model.addConstr(eh_power["FC"][t] == eh_hydrogen["FC"][t] * devs["FC"]["eta_el"])
            # Heat must be used
            model.addConstr(eh_heat["FC"][t] == eh_hydrogen["FC"][t] * devs["FC"]["eta_th"])
            # Sabatier reactor
            model.addConstr(eh_gas["SAB"][t] == eh_hydrogen["SAB"][t] * devs["SAB"]["eta"])
>>>>>>> 086ab940
    else:
        for t in time_steps:
            # Electric heat pump
            # todo:
            model.addConstr(eh_heat["HP"][t] == eh_power["HP"][t] * technical_param_eh["HP"]["COP"])
            # Electric boiler
            model.addConstr(eh_heat["EB"][t] == eh_power["EB"][t] * technical_param_eh["EB"]["eta_th"])
            # Compression chiller
            model.addConstr(eh_cool["CC"][t] == eh_power["CC"][t] * technical_param_eh["CC"]["COP"])
            # Absorption chiller
            model.addConstr(eh_cool["AC"][t] == eh_heat["AC"][t] * technical_param_eh["AC"]["eta_th"])
            # Gas CHP
            model.addConstr(eh_power["CHP"][t] == eh_gas["CHP"][t] * technical_param_eh["CHP"]["eta_el"])
            model.addConstr(eh_heat["CHP"][t] == eh_gas["CHP"][t] * technical_param_eh["CHP"]["eta_th"])
            # Gas boiler
            model.addConstr(eh_heat["BOI"][t] == eh_gas["BOI"][t] * technical_param_eh["BOI"]["eta_th"])
            # Gas heat pump
            model.addConstr(eh_heat["GHP"][t] == eh_gas["GHP"][t] * technical_param_eh["GHP"]["COP"])
            # Biomass CHP
            model.addConstr(eh_power["BCHP"][t] == eh_biom["BCHP"][t] * technical_param_eh["BCHP"]["eta_el"])
            model.addConstr(eh_heat["BCHP"][t] == eh_biom["BCHP"][t] * technical_param_eh["BCHP"]["eta_th"])
            # Biomass boiler
            model.addConstr(eh_heat["BBOI"][t] == eh_biom["BBOI"][t] * technical_param_eh["BBOI"]["eta_th"])
            # Waste CHP
            model.addConstr(eh_power["WCHP"][t] == eh_waste["WCHP"][t] * technical_param_eh["WCHP"]["eta_el"])
            model.addConstr(eh_heat["WCHP"][t] == eh_waste["WCHP"][t] * technical_param_eh["WCHP"]["eta_th"])
            # Waste boiler
            model.addConstr(eh_heat["WBOI"][t] == eh_waste["WBOI"][t] * technical_param_eh["WBOI"]["eta_th"])
            # Electrolyzer
            model.addConstr(eh_hydrogen["ELYZ"][t] == eh_power["ELYZ"][t] * technical_param_eh["ELYZ"]["eta_el"])
            # Fuel cell
            model.addConstr(eh_power["FC"][t] == eh_hydrogen["FC"][t] * technical_param_eh["FC"]["eta_el"])
            # Heat must be used
            model.addConstr(eh_heat["FC"][t] == eh_hydrogen["FC"][t] * technical_param_eh["FC"]["eta_th"])
            # Sabatier reactor
            model.addConstr(eh_gas["SAB"][t] == eh_hydrogen["SAB"][t] * technical_param_eh["SAB"]["eta"])


    # %%%%%%%%%%%%%%%%%%%%%%%%%%%%%%%%%%%%%%%%%%%%%%%%%%%%%%%%%%%%%%%%%%%%%%%%%%%%%%
    # ADD CONSTRAINTS

    # Device generation <= device capacity
    for n in range(nb):
        for t in time_steps:
            for device in ["HP", "CHP", "BOI"]:
                model.addConstr(heat_dom[device][n][t] <= buildingData[n]["capacities"][device], name=str(device) + "_heat_cap_" + str(n))

    for n in range(nb):
        for t in time_steps:
            for device in ["EH", ]:
                model.addConstr(power_dom[device][n][t] <= buildingData[n]["capacities"][device], name=str(device) + "_heat_cap_" + str(n))

    for n in range(nb):
        for t in time_steps:
            model.addConstr(heat_dom["STC"][n][t] <= STC_heat[n][t], name=str("STC") + "_heat_cap_" + str(n) + str(t))


    for n in range(nb):
        for t in time_steps:
            # Energy balance heat pump
            model.addConstr(heat_dom["HP"][n][t] == heat_mode["HP35"][n][t] + heat_mode["HP55"][n][t],
                name="Conversion_heat_" + str(n) + "_" + str(t))

            model.addConstr(power_dom["HP"][n][t] == power_mode["HP35"][n][t] + power_mode["HP55"][n][t],
                name="Conversion_power_" + str(n) + "_" + str(t))

            # heat generation of heat pump for each modus
            if buildingData[n]["envelope"].construction_year >= 1995 and buildingData[n]["capacities"]["HP"] > 0:
                # HP can only run in HP35 mode if building is new enough
                model.addConstr(power_mode["HP55"][n][t] == 0,
                                name="Activity_mode_" + str(n) + "_" + str(t))
            elif buildingData[n]["envelope"].construction_year < 1995 and buildingData[n]["capacities"]["HP"] > 0:
                model.addConstr(power_mode["HP35"][n][t] == 0,
                                name="Activity_mode_" + str(n) + "_" + str(t))

            # Energy conversion heat pump modus 35
            model.addConstr(heat_mode["HP35"][n][t] == power_mode["HP35"][n][t] * param_dec_devs["HP"]["grade"]
                            * (273.15 + 35) / (35 - T_e[t]),
                            name="Conversion_HP35_" + str(n) + "_" + str(t))
            # Energy conversion heat pump modus 55
            model.addConstr(heat_mode["HP55"][n][t] == power_mode["HP55"][n][t] * param_dec_devs["HP"]["grade"]
                            * (273.15 + 55) / (55 - T_e[t]),
                            name="Conversion_HP55_" + str(n) + "_" + str(t))


            # Electric heater
            model.addConstr(heat_dom["EH"][n][t] + dhw_dom["EH"][n][t] == power_dom["EH"][n][t],
                                name="EH_heat_power_dhw_balance_" + str(n) + "_" + str(t))

            # if EH exists, it has to produce a certain amount of dhw
            # (60-35)/(60-10) = 0.5, (60-55)/(60-10) = 0.1
            # TODO: In oder to ensure flexible operation of EH, just use daily sums. Alternative: time step wise
            if buildingData[n]["capacities"]["HP"] == 0:
                model.addConstr(dhw_dom["EH"][n][t] + heat_dom["EH"][n][t]  == 0,
                                name="EH_energybalance_" + str(n) + "_" + str(t))
            elif buildingData[n]["envelope"].construction_year >= 1995 and buildingData[n]["capacities"]["HP"] > 0:
                model.addConstr(dhw_dom["EH"][n][t] >= Q_DHW[n][t] * (60-35)/(60-10),
                                name="EH_energybalance_" + str(n) + "_" + str(t))
            else:
                model.addConstr(dhw_dom["EH"][n][t] >= Q_DHW[n][t] * (60-55)/(60-10),
                                name="EH_energybalance_" + str(n) + "_" + str(t))


            # CHP
            model.addConstr(heat_dom["CHP"][n][t] == param_dec_devs["CHP"]["eta_th"] * gas_dom["CHP"][n][t],
                            name="chp_energybalance_heating" + str(n) + "_" + str(t))

            model.addConstr(power_dom["CHP"][n][t] == param_dec_devs["CHP"]["eta_el"] * gas_dom["CHP"][n][t],
                            name="chp_energybalance_power" + str(n) + "_" + str(t))

            # BOILER
            model.addConstr(heat_dom["BOI"][n][t] == param_dec_devs["BOI"]["eta_th"] * gas_dom["BOI"][n][t],
                            name="boiler_energybalance_heating" + str(n) + "_" + str(t))

#    for n in nodes:
#        # balance for high temp heat generators
#        model.addConstr(sum(heat_dom["EH"][n][t] + heat_dom["HP55"][n][t] + heat_dom["boiler"][n][t] + heat_dom["CHP"][n][t] for t in time_steps)
#                            >= (55-35)/(55-15) * sum(nodes[n]["dhw"][:,idx][t] for t in time_steps), name="Dhw_high_temp_" + str(n) + "_" + str(t))


    # min and max storage level, charging and discharging
    for n in range(nb):
        for device in ecs_storage:
            for t in time_steps:
                model.addConstr(ch_dom[device][n][t] <= buildingData[n]["capacities"][device] * param_dec_devs[device]["coeff_ch"],
                                name="max_ch_cap_" + str(device) + "_" + str(n) + "_" + str(t))
                model.addConstr(dch_dom[device][n][t] <= buildingData[n]["capacities"][device] * param_dec_devs[device]["coeff_ch"],
                                name="max_dch_cap_" + str(device) + "_" + str(n) + "_" + str(t))

                model.addConstr(soc_dom[device][n][t] <= param_dec_devs[device]["soc_max"] * buildingData[n]["capacities"][device],
                                name="max_soc_bat_" + str(device) + "_" + str(n) + "_" + str(t))
                model.addConstr(soc_dom[device][n][t] >= param_dec_devs[device]["soc_min"] * buildingData[n]["capacities"][device],
                                name="max_soc_bat_" + str(device) + "_" + str(n) + "_" + str(t))

    # %% EV CONSTRAINTS CONSTRAINTS
    device = "EV"
    for n in range(nb):
        # Energy balance
        for t in time_steps:
            if t == 0:
                soc_prev = soc_init[device][n]
            else:
                soc_prev = soc_dom[device][n][t - 1]

            model.addConstr(soc_dom[device][n][t] == soc_prev
                            + ch_dom[device][n][t] * param_dec_devs[device]["eta_ch"]* dt
                            - dch_dom[device][n][t] / param_dec_devs[device]["eta_ch"] * dt
                            - EV_dem[n][t])

            if t == last_time_step:
                model.addConstr(soc_dom[device][n][t] == soc_init[device][n])

            model.addConstr(dch_dom[device][n][t] <= binary[device][n][t] * 1000000,
                            name="Binary1_ev" + str(n) + "_" + str(t))
            model.addConstr(ch_dom[device][n][t] <= (1 - binary[device][n][t]) * 1000000,
                            name="Binary2_ev" + str(n) + "_" + str(t))

            if buildingData[n]["buildingFeatures"]["ev_charging"] == "on_demand":
                model.addConstr(ch_dom[device][n][t] >= EV_dem[n][t], name="res_power_ev")
                model.addConstr(dch_dom[device][n][t] == 0, name="p_feed_ev")
            else:
                # Charging only possible when someone is at home
                if occ[n][t] != 0:
                    #if t == last_time_step:
                    #    model.addConstr(ch_dom[device][n][t] <= nodes[n][device]["cap"])
                    #else: model.addConstr(ch_dom[device][n][t] <= nodes[n]["ev_avail"][:,idx][t] * nodes[n][device]["max_ch_ev"])
                    if buildingData[n]["buildingFeatures"]["ev_charging"] == "bi_directional":
                        model.addConstr(dch_dom[device][n][t] <= buildingData[n]["capacities"][device] * param_dec_devs[device]["coeff_ch"])
                    else:
                        model.addConstr(dch_dom[device][n][t] == 0)
                else:
                    model.addConstr(ch_dom[device][n][t] == 0)
                    model.addConstr(dch_dom[device][n][t] == 0)

    # %% DOMESTIC FLEXIBILITIES

    # SOC coupled over all times steps (Energy amount balance, kWh)
    for n in range(nb):
        # Energy balance energy storages
        for t in time_steps:
            device = "TES"
            if t == 0:
                    soc_prev = soc_init[device][n]
            else:
                    soc_prev = soc_dom[device][n][t - 1]

            model.addConstr(soc_dom[device][n][t] == soc_prev * param_dec_devs[device]["eta_standby"]
                                                     + (ch_dom[device][n][t]  * param_dec_devs[device]["eta_ch"]
                                                     - dch_dom[device][n][t] / param_dec_devs[device]["eta_ch"])*dt,
                            name= str(device) + "_storage_balance_" + str(n) + "_" + str(t))

            if t == last_time_step:
                model.addConstr(soc_dom[device][n][t] == soc_init[device][n],
                                name="End_" + str(device) + "_storage_" + str(n) + "_" + str(t))

            model.addConstr(ch_dom[device][n][t] == heat_dom["CHP"][n][t] + heat_dom["HP"][n][t] + heat_dom["BOI"][n][t]
                            + heat_dom["EH"][n][t] + dhw_dom["EH"][n][t] + heat_dom["STC"][n][t],
                            name="Heat_charging_" + str(n) + "_" + str(t))
            model.addConstr(dch_dom[device][n][t] + heat_dom["heat_grid"][n][t] == Q_DHW[n][t] + Q_heating[n][t],
                            name="Heat_discharging_" + str(n) + "_" + str(t))

            device = "BAT"
            if t == 0:
                soc_prev = soc_init[device][n]
            else:
                soc_prev = soc_dom[device][n][t - 1]

            model.addConstr(soc_dom[device][n][t] == soc_prev * param_dec_devs[device]["eta_standby"]
                            + (ch_dom[device][n][t] * param_dec_devs[device]["eta_ch"]
                            - dch_dom[device][n][t] / param_dec_devs[device]["eta_ch"])*dt,
                            name=str(device) + "_storage_balance_" + str(n) + "_" + str(t))

            if t == last_time_step:
                model.addConstr(soc_dom[device][n][t] == soc_init[device][n],
                                name="End_" + str(device) + "_storage_" + str(n) + "_" + str(t))

            model.addConstr(dch_dom[device][n][t] <= binary[device][n][t] * 1000000,
                            name="Binary1_ev" + str(n) + "_" + str(t))
            model.addConstr(ch_dom[device][n][t] <= (1 - binary[device][n][t]) * 1000000,
                            name="Binary2_ev" + str(n) + "_" + str(t))

    for n in range(nb):
        for t in time_steps:
            model.addConstr(res_dom["power"][n][t] <= binary["HLINE"][n][t] * 1000000,
                            name="Binary1_" + str(n) + "_" + str(t))
            model.addConstr(res_dom["feed"][n][t] <= (1 - binary["HLINE"][n][t]) * 1000000,
                            name="Binary2_" + str(n) + "_" + str(t))

    # Residual loads
    for t in time_steps:
        # Residual network electricity demand (Power balance in Watt)
        model.addConstr(residual["power"][t] == sum(res_dom["power"][n][t] for n in range(nb)), name="res_power"+ str(t))
        model.addConstr(residual["feed"][t] == sum(res_dom["feed"][n][t] for n in range(nb)), name="res_feed"+ str(t))

    # %% BUILDINGS ENERGY BALANCES (Power balance, kW)
    # Electricity balance
    for n in range(nb):
        for t in time_steps:
            model.addConstr(res_dom["power"][n][t] + PV_gen[n][t]
                            + power_dom["CHP"][n][t] + dch_dom["BAT"][n][t] + dch_dom["EV"][n][t]
                            == elec_dem[n][t] + ch_dom["EV"][n][t]
                            + power_dom["HP"][n][t] + power_dom["EH"][n][t] +
                            ch_dom["BAT"][n][t]  + res_dom["feed"][n][t],
                            name="Electricity_balance_" + str(n) + "_" + str(t))
            model.addConstr(res_dom["feed"][n][t] <= power_dom["PV"][n][t] + power_dom["CHP"][n][t] + dch_dom["BAT"][n][t], # + dch_dom["EV"][n][t],
                            name="Feed-in_max_" + str(n) + "_" + str(t))

    # %% ENERGY HUB ENERGY BALANCES
    for t in time_steps:
        # Heating balance
        model.addConstr(eh_heat["STC"][t] + eh_heat["HP"][t] + eh_heat["EB"][t] + eh_heat["CHP"][t]
                        + eh_heat["BOI"][t] + eh_heat["GHP"][t] + eh_heat["BCHP"][t] + eh_heat["BBOI"][t]
                        + eh_heat["WCHP"][t] + eh_heat["WBOI"][t] + eh_heat["FC"][t]
                        == eh_heat["grid"][t] + eh_heat["AC"][t] + eh_ch["TES"][t])
        # todo: heat losses heat grid
        model.addConstr(eh_heat["grid"][t] == sum(heat_dom["heat_grid"][n][t] for n in range(nb)))
        # Electricity balance
        model.addConstr(eh_power["PV"][t] + eh_power["WT"][t] + eh_power["WAT"][t] + eh_power["CHP"][t]
                            + eh_power["BCHP"][t] + eh_power["WCHP"][t] + eh_power["FC"][t] + eh_power["from_grid"][t]
                            == eh_power["HP"][t] + eh_power["EB"][t] + eh_power["CC"][t]
                            + eh_power["ELYZ"][t] + eh_ch["BAT"][t] + eh_power["to_grid"][t])
        # # Cooling balance
        # model.addConstr(eh_cool["AC"][t] + eh_cool["CC"][t] == dem["cool"][t] + eh_ch["CTES"][t])
        # Gas balance
        model.addConstr(eh_gas["from_grid"][t] + eh_gas["SAB"][t] == eh_gas["CHP"][t] + eh_gas["BOI"][t]
                            + eh_gas["GHP"][t] + eh_ch["GS"][t] + eh_gas["to_grid"][t])
        # Hydrogen balance
        model.addConstr(eh_hydrogen["ELYZ"][t] + eh_hydrogen["import"][t]
                        == eh_hydrogen["FC"][t] + eh_hydrogen["SAB"][t] + eh_ch["H2S"][t])
        # Biomass balance
        model.addConstr(eh_biom["import"][t] == eh_biom["BCHP"][t] + eh_biom["BBOI"][t])
        # Waste balance
        model.addConstr(eh_waste["import"][t] == eh_waste["WCHP"][t] + eh_waste["WBOI"][t])

    # Electricity balance neighborhood (Power balance in Watt)
    for t in time_steps:
        model.addConstr(residual["feed"][t] + power["from_grid"][t] + eh_power["from_grid"][t]
                        == residual["power"][t] + power["to_grid"][t] + eh_power["to_grid"][t],
                        name="Elec_balance_neighborhood"+ str(t))
        #model.addConstr(power["to_grid"][t] == residual["feed"][t])
        model.addConstr(power["from_grid"][t] <= yTrafo[t] * 10000000,     name="Binary1_" + str(t))
        model.addConstr(power["to_grid"][t] <= (1 - yTrafo[t]) * 10000000, name="Binary2_" + str(t))

    # Gas balance neighborhood (Power balance in Watt)
    for t in time_steps:
        model.addConstr(power["gas_from_grid"][t] + eh_gas["to_grid"][t]
                        == eh_gas["from_grid"][t] + sum(gas_dom["CHP"][n][t] + gas_dom["BOI"][n][t] for n in range(nb)))


    # %% Summation of energy sources
    # Total gas amount taken from grid (Wh)
    model.addConstr(from_grid_total_gas == dt * sum(power["gas_from_grid"][t] for t in time_steps), name="from_grid_total_gas")
    # Total electricity amount taken from grid (Wh)
    model.addConstr(from_grid_total_el == dt * sum(power["from_grid"][t] for t in time_steps), name="from_grid_total_el")
    # Total electricity feed-in (Wh)
    model.addConstr(to_grid_total_el == dt * sum(power["to_grid"][t] for t in time_steps), name="to_grid_total_el")
    # Total hydrogen amount taken from grid (Wh)
    model.addConstr(from_grid_total_hydrogen == dt * sum(eh_hydrogen["import"][t] for t in time_steps), name="from_grid_total_hydrogen")
    # Total biomass used (Wh)
    model.addConstr(total_biomass_used == dt * sum(eh_biom["import"][t] for t in time_steps), name="total_biomass_used")
    # Total waste used (Wh)
    model.addConstr(total_waste_used == dt * sum(eh_waste["import"][t] for t in time_steps), name="total_waste_used")


    # %% OBJECTIVE FUNCTIONS
    # select the objective function based on input parameters
    ### Total operational costs
    if optiData["webtool"] == True:
        model.addConstr(operational_costs == from_grid_total_el * optiData["C_dem_electricity"]
                                            - to_grid_total_el * optiData["C_feed_electricity"]
                                            + from_grid_total_gas * optiData["C_dem_gas"]
                                            + from_grid_total_hydrogen * optiData["price_hydrogen"]
                                            + total_biomass_used * optiData["price_biomass"]
                                            + total_waste_used * optiData["price_waste"]
                                            , name="Total_amount_operational_costs")
    else:
        model.addConstr(operational_costs == from_grid_total_el * ecoData["C_dem_electricity"]
                                            - to_grid_total_el * ecoData["C_feed_electricity"]
                                            + from_grid_total_gas * ecoData["C_dem_gas"]
                                            + from_grid_total_hydrogen * model_param_eh["price_hydrogen"]
                                            + total_biomass_used * model_param_eh["price_biomass"]
                                            + total_waste_used * model_param_eh["price_waste"]
                                            ,name="Total_amount_operational_costs")

    # Emissions
    if optiData["webtool"] == True:
        model.addConstr(co2_total == from_grid_total_el * optiData["Emi_elec"]
                                    + from_grid_total_gas * optiData["Emi_gas"]
                                    + from_grid_total_hydrogen * optiData["Emi_hydrogen"]
                                    + total_biomass_used * optiData["Emi_biomass"]
                                    + total_waste_used * optiData["Emi_waste"]
                                    , name="Total_amount_emissions")
    else:
        model.addConstr(co2_total == from_grid_total_el * ecoData["Emi_elec"]
                                    + from_grid_total_gas * ecoData["Emi_gas"]
                                    + from_grid_total_hydrogen * model_param_eh["price_hydrogen"]
                                    + total_biomass_used * model_param_eh["price_biomass"]
                                    + total_waste_used * model_param_eh["price_waste"])

    # daily peaks
    for d in days:
        model.addConstr(daily_peak[d] == gp.max_(power["from_grid"][t] for t in range(d * int(24/dt), d * int(24/dt) + int(24/dt))))
    model.addConstr(peaksum == sum(daily_peak[d] for d in days))

    # Set objective
    if optiData["webtool"] == True:
        if optiData["obj"] == "costs":
            model.addConstr(obj == operational_costs + peaksum * 1)
        elif optiData["obj"] == "co2_total":
            model.addConstr(obj == co2_total + peaksum * 1)
    else:
        model.addConstr(obj == operational_costs + peaksum * 1)

    # Carry out optimization
    model.optimize()

    later = time.time()
    difference = later - now
    print("********************************************")
    print("Model run time was " + str(difference) + " seconds")
    print("********************************************")

    if model.status == gp.GRB.Status.INFEASIBLE or model.status == gp.GRB.Status.INF_OR_UNBD:
        print(model.status)
        model.computeIIS()
        f = open('errorfile.txt','w')
        f.write('\nThe following constraint(s) cannot be satisfied:\n')
        for c in model.getConstrs():
            if c.IISConstr:
                f.write('%s' % c.constrName)
                f.write('\n')
        f.close()

    # %% SAVE RESULTS IN ONE CENTRAL RESULT FILE: result_file

    results = {}
    results["from_grid_total_el"] = from_grid_total_el.X
    results["to_grid_total_el"] = to_grid_total_el.X
    results["from_grid_total_gas"] = from_grid_total_gas.X

    results["P_dem_total"] = []
    results["P_inj_total"] = []
    results["P_dem_gcp"] = []
    results["P_inj_gcp"] = []
    results["P_gas_total"] = []
    for t in time_steps:
        results["P_dem_total"].append(round(residual["power"][t].X, 0))
        results["P_inj_total"].append(round(residual["feed"][t].X, 0))
        results["P_dem_gcp"].append(round(power["from_grid"][t].X, 0))
        results["P_inj_gcp"].append(round(power["to_grid"][t].X, 0))
        results["P_gas_total"].append(round(power["gas_from_grid"][t].X, 0))

    results["Cost_total"] = operational_costs.X
    results["Emission_total"] = co2_total.X

    # add results of the buildings
    for n in range(nb):
        results[n] = {}
        results[n]["res_load"] = []
        results[n]["res_inj"] = []
        results[n]["res_gas"] = []
        for t in time_steps:
            results[n]["res_load"].append(round(res_dom["power"][n][t].X, 0))
            results[n]["res_inj"].append(round(res_dom["feed"][n][t].X, 0))
            results[n]["res_gas"].append(round(gas_dom["BOI"][n][t].X + gas_dom["CHP"][n][t].X+gas_dom["FC"][n][t].X, 0))

    for n in range(nb):
        for device in ecs_heat:
            results[n][device] = {}
            results[n][device]["Q_th"] = []
            for t in time_steps:
                results[n][device]["Q_th"].append(round(heat_dom[device][n][t].X, 0))

    for n in range(nb):
        for device in hp_modi:
            results[n][device] = {}
            results[n][device]["Q_th"] = []
            results[n][device]["P_el"] = []
            for t in time_steps:
                results[n][device]["Q_th"].append(round(heat_mode[device][n][t].X, 0))
                results[n][device]["P_el"].append(round(power_mode[device][n][t].X, 0))

    for n in range(nb):
        for device in ecs_power:
            results[n][device] = {}
            results[n][device]["P_el"] = []
            for t in time_steps:
                results[n][device]["P_el"].append(round(power_dom[device][n][t].X, 0))

    for n in range(nb):
        for device in ecs_storage:
            results[n][device] = {}
            for v in ("ch", "dch", "soc"):
                results[n][device][v] = []
            for t in time_steps:
                results[n][device]["ch"].append(ch_dom[device][n][t].X)
                results[n][device]["dch"].append(dch_dom[device][n][t].X)
                results[n][device]["soc"].append(soc_dom[device][n][t].X)

    results["peaksum"] = peaksum.X
    results["daily_peak"] = {}
    for d in days:
        results["daily_peak"][d] = daily_peak[d].X


    return results<|MERGE_RESOLUTION|>--- conflicted
+++ resolved
@@ -12,14 +12,10 @@
 
     if optiData == {}:
         optiData["webtool"] = False
-<<<<<<< HEAD
     else:
         optiData["webtool"] = True
 
 
-=======
-
->>>>>>> 086ab940
     now = time.time()
     # %%%%%%%%%%%%%%%%%%%%%%%%%%%%%%%%%%%%%%%%%%%%%%%%%%%%%%%%%%%%%%%%%%%%%%%%%%%%%%
     # Setting up the model
@@ -107,8 +103,6 @@
                 "TES", "CTES", "BAT", "GS",
                 ]
 
-<<<<<<< HEAD
-=======
     try:
         print(buildingData[0]["capacities"])
     except KeyError:
@@ -117,17 +111,7 @@
             for dev in ["HP", "EH", "CHP", "FC", "BOI", "STC", "BAT", "TES", "EV"]:
                 buildingData[n]["capacities"][dev] = 0
 
->>>>>>> 086ab940
     # %% TECHNICAL PARAMETERS
-
-    try:
-        print(buildingData[0]["capacities"])
-    except KeyError:
-        for n in range(nb):
-            buildingData[n]["capacities"] = {}
-            for dev in ["HP", "EH", "CHP", "FC", "BOI", "STC", "BAT", "TES", "EV"]:
-                buildingData[n]["capacities"][dev] = 0
-
     soc_nom = {}
     soc_nom["TES"] = {}
     soc_nom["BAT"] = {}
@@ -414,7 +398,6 @@
         for t in time_steps:
             # todo: COP
             # Electric heat pump
-<<<<<<< HEAD
             model.addConstr(eh_heat["HP"][t] == eh_power["HP"][t] * optiData["HeatPump"]["COP_const"])
             # Electric boiler
             model.addConstr(eh_heat["EB"][t] == eh_power["EB"][t] * optiData["ElectricBoiler"]["eta_th"])
@@ -447,40 +430,6 @@
             model.addConstr(eh_heat["FC"][t] == eh_hydrogen["FC"][t] * optiData["FuelCell"]["eta_th"])
             # Sabatier reactor
             model.addConstr(eh_gas["SAB"][t] == eh_hydrogen["SAB"][t] * optiData["SabatierReactor"]["eta"])
-=======
-            model.addConstr(eh_heat["HP"][t] == eh_power["HP"][t] * eh_devs["eh_HP"]["COP"][t])
-            # Electric boiler
-            model.addConstr(eh_heat["EB"][t] == eh_power["EB"][t] * eh_devs["eh_EB"]["eta_th"])
-            # Compression chiller
-            model.addConstr(eh_cool["CC"][t] == eh_power["CC"][t] * eh_devs["eh_CC"]["COP"])
-            # Absorption chiller
-            model.addConstr(eh_cool["AC"][t] == eh_heat["AC"][t] * devs["AC"]["eta_th"])
-            # Gas CHP
-            model.addConstr(eh_power["CHP"][t] == eh_gas["CHP"][t] * devs["CHP"]["eta_el"])
-            model.addConstr(eh_heat["CHP"][t] == eh_gas["CHP"][t] * devs["CHP"]["eta_th"])
-            # Gas boiler
-            model.addConstr(eh_heat["BOI"][t] == eh_gas["BOI"][t] * devs["BOI"]["eta_th"])
-            # Gas heat pump
-            model.addConstr(eh_heat["GHP"][t] == eh_gas["GHP"][t] * devs["GHP"]["COP"])
-            # Biomass CHP
-            model.addConstr(eh_power["BCHP"][t] == eh_biom["BCHP"][t] * devs["BCHP"]["eta_el"])
-            model.addConstr(eh_heat["BCHP"][t] == eh_biom["BCHP"][t] * devs["BCHP"]["eta_th"])
-            # Biomass boiler
-            model.addConstr(eh_heat["BBOI"][t] == eh_biom["BBOI"][t] * devs["BBOI"]["eta_th"])
-            # Waste CHP
-            model.addConstr(eh_power["WCHP"][t] == eh_waste["WCHP"][t] * devs["WCHP"]["eta_el"])
-            model.addConstr(eh_heat["WCHP"][t] == eh_waste["WCHP"][t] * devs["WCHP"]["eta_th"])
-            # Waste boiler
-            model.addConstr(eh_heat["WBOI"][t] == eh_waste["WBOI"][t] * devs["WBOI"]["eta_th"])
-            # Electrolyzer
-            model.addConstr(eh_hydrogen["ELYZ"][t] == eh_power["ELYZ"][t] * devs["ELYZ"]["eta_el"])
-            # Fuel cell
-            model.addConstr(eh_power["FC"][t] == eh_hydrogen["FC"][t] * devs["FC"]["eta_el"])
-            # Heat must be used
-            model.addConstr(eh_heat["FC"][t] == eh_hydrogen["FC"][t] * devs["FC"]["eta_th"])
-            # Sabatier reactor
-            model.addConstr(eh_gas["SAB"][t] == eh_hydrogen["SAB"][t] * devs["SAB"]["eta"])
->>>>>>> 086ab940
     else:
         for t in time_steps:
             # Electric heat pump
