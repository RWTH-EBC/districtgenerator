--- conflicted
+++ resolved
@@ -13,11 +13,7 @@
     data = Datahandler()
 
     # We directly generate a complete district.
-<<<<<<< HEAD
-    data.generateDistrictComplete(scenario_name='Typquartier_1', calcUserProfiles=False, saveUserProfiles=True,
-=======
     data.generateDistrictComplete(scenario_name='example', calcUserProfiles=False, saveUserProfiles=False,
->>>>>>> 086ab940
                                   saveGenProfiles=False)
 
     # As last step we use the EHDO tool to get an optimized energy central for neighborhoods. EHDO is a tool for
@@ -29,11 +25,7 @@
     # the district generator. Further information about the technologies to be considered for the dimensioning of
     # the energy central and economic parameters are read in from further .csv and . json. data sources
 
-<<<<<<< HEAD
-    data.optimizationWithEHDO()
-=======
     data.designCentralDevices(saveGenerationProfiles=True)
->>>>>>> 086ab940
     # Within data the results of EHDO are given. For each device the annual generated amount of
     # electricity or heat as well as the nominal power or storage capacity are calculate.
     # Furthermore, ecological and economic indicatoers are calculated.
