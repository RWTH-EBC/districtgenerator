# -*- coding: utf-8 -*-

"""
We reached the final step, to generate our first district: Generate demand profiles for our buildings.
"""

# Import classes of the districtgenerator to be able to use the district generator.
from districtgenerator.classes import *



def example8_scenario_evaluation():

    # Initialize District
    data = Datahandler(scenario_name = "example")

<<<<<<< HEAD
    data.initializeBuildings(scenario_name='example')
    data.generateEnvironment()
=======
    data.initializeBuildings()
    data.generateEnvironment(plz="52064")
>>>>>>> 1c1d592c
    data.generateBuildings()
    data.generateDemands(calcUserProfiles=False, saveUserProfiles=False)

    centralEnergySupply = False
    # Sizing of the selected devices
    if centralEnergySupply == True:
        data.designCentralDevices(saveGenerationProfiles=False)
    else:
        data.designDecentralDevices(saveGenerationProfiles=True)
        data.centralDevices = {}

    # Within a clustered time series, data points are aggregated across different time periods
    # based on the k-medoids method
    data.clusterProfiles(centralEnergySupply)

    # Calculation of the devices' optimal operation
    data.optimizationClusters(centralEnergySupply)

    # Calculation of the key performance indicators using the devices' operation profiles of clustered time periods
    webtool = {}
    data.calulateKPIs()

    # TODO: erzeuge Energieausweis


    print("Congratulations! You calculated an optimized device operation for the selected neighborhood!")

    return data


if __name__ == '__main__':
    data = example8_scenario_evaluation()

<|MERGE_RESOLUTION|>--- conflicted
+++ resolved
@@ -14,13 +14,8 @@
     # Initialize District
     data = Datahandler(scenario_name = "example")
 
-<<<<<<< HEAD
-    data.initializeBuildings(scenario_name='example')
+    data.initializeBuildings()
     data.generateEnvironment()
-=======
-    data.initializeBuildings()
-    data.generateEnvironment(plz="52064")
->>>>>>> 1c1d592c
     data.generateBuildings()
     data.generateDemands(calcUserProfiles=False, saveUserProfiles=False)
 
