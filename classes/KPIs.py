--- conflicted
+++ resolved
@@ -368,7 +368,6 @@
         #self.calculateSupplyCoverFactor()
         self.calculateOperationCosts(data)
         self.calculateCO2emissions(data)
-<<<<<<< HEAD
         self.calculateAutonomy()
 
     def create_kpi_pdf(self,result_path):
@@ -407,7 +406,4 @@
             c.drawString(72, y_position, kpi)
             y_position -= 20
 
-        c.save()
-=======
-        self.calculateAutonomy()
->>>>>>> dddd332f
+        c.save()