--- conflicted
+++ resolved
@@ -198,7 +198,6 @@
              for dev in self.ecs_heat),
             name="Max_heating_" + str(self.id))
 
-<<<<<<< HEAD
         # Maximum heating power from grid
         #if self.data["capacities"]["heat_grid"] == 0:
         #    self.m.addConstrs(
@@ -206,8 +205,6 @@
         #         for t in self.timesteps),
         #        name="Max_grid_heating_" + str(self.id))
 
-=======
->>>>>>> dddd332f
         # Energy balance heat pump
         self.m.addConstrs(
             (self.heat["HP", t] == self.heat_mode["HP35", t] + self.heat_mode["HP60", t]
