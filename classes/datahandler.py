--- conflicted
+++ resolved
@@ -954,8 +954,6 @@
             else:
                 cumutaltedDays[i] = cumutaltedDays[i-1] + daysInMonhs[i]
 
-<<<<<<< HEAD
-=======
         # array with last time step of each month
         monthlyDataSteps = cumutaltedDays * 24 * 3600 / self.time['timeResolution']
 
@@ -999,7 +997,6 @@
 
         return peakDemands, energyDemands
 
->>>>>>> 722622cb
     def optimizationClusters(self, centralEnergySupply):
         """
         Optimize the operation costs for each cluster.
