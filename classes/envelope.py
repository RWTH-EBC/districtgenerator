--- conflicted
+++ resolved
@@ -1,4 +1,3 @@
-<<<<<<< HEAD
 # -*- coding: utf-8 -*-
 
 import json
@@ -97,7 +96,9 @@
                 design_data[subData["name"]] = subData["value"]
 
         self.T_set_min = design_data["T_set_min"]
+        self.T_set_min_night = design_data["T_set_min_night"]
         self.T_set_max = design_data["T_set_max"]
+        self.T_set_max_night = design_data["T_set_max_night"]
         self.ventilationRate = design_data["ventilation_rate"]
         self.T_bivalent = design_data["T_bivalent"]
         self.T_heatlimit = design_data["T_heatlimit"]
@@ -478,771 +479,6 @@
 
     def calcHeatLoad(self, site, method="design"):
         """
-        Calculate heat load.
-
-        Parameters
-        ----------
-        site : dict
-            Information about location and climate conditions.
-        method : string, optional
-            Method to calculate heat load. The default is "design".
-
-        Returns
-        -------
-        Q_nHC : float
-            Heat load.
-        """
-
-        with open(os.path.join(self.file_path, 'design_weather_data.json')) \
-                as json_file:
-            jsonData = json.load(json_file)
-            for subData in jsonData:
-                if subData["Klimazone"] == site["climateZone"]:
-                    # outside design temperature in °C
-                    T_ne = subData["Theta_e"]
-                    # outside average temperature in °C
-                    T_me = subData["Theta_e_m"]
-
-        U_TB = 0.05  # [W/m²K] Thermal bridge surcharge
-        f_g1 = 1.45  # Correction factor for annual fluctuation of the outdoor temperature
-        # Reduction factor
-        f_g2 = (self.T_set_min - T_me) / (self.T_set_min - T_ne)
-        G_w = 1.0  # influence of groundwater neglected
-
-        if method == "design":
-            Q_nHC = (self.A["opaque"]["wall"] * (self.U["opaque"]["wall"] + U_TB) +
-                     self.A["window"]["sum"] * self.U["window"] +
-                     self.A["opaque"]["roof"] * self.U["opaque"]["roof"] +
-                     self.A["opaque"]["floor"] * self.U["opaque"]["floor"] * f_g1 * f_g2 * G_w
-                     + self.ventilationRate * self.c_p_air * self.rho_air * self.V / 3600) * (self.T_set_min - T_ne)
-
-        if method == "bivalent":
-            Q_nHC = (self.A["opaque"]["wall"] * (self.U["opaque"]["wall"] + U_TB) +
-                     self.A["window"]["sum"] * self.U["window"] +
-                     self.A["opaque"]["roof"] * self.U["opaque"]["roof"] +
-                     self.A["opaque"]["floor"] * self.U["opaque"]["floor"] * f_g1 * f_g2 * G_w
-                     + self.ventilationRate * self.c_p_air * self.rho_air * self.V / 3600) \
-                       * (self.T_set_min - self.T_bivalent)
-
-        if method == "heatlimit":
-            Q_nHC = (self.A["opaque"]["wall"] * (self.U["opaque"]["wall"] + U_TB) +
-                     self.A["window"]["sum"] * self.U["window"] +
-                     self.A["opaque"]["roof"] * self.U["opaque"]["roof"] +
-                     self.A["opaque"]["floor"] * self.U["opaque"]["floor"] * f_g1 * f_g2 * G_w
-                     + self.ventilationRate * self.c_p_air * self.rho_air * self.V / 3600) \
-                       * (self.T_set_min - self.T_heatlimit)
-
-        return Q_nHC
-
-    def calcNormativeProperties(self, SunRad, internal_gains):
-        """
-        Calculate normative properties according to DIN EN ISO 13790.
-
-        Parameters
-        ----------
-        SunRad : array-like
-            Solar radiation.
-        internal_gains :
-            Internal gains of the building.
-
-        Returns
-        -------
-        None.
-        """
-
-        if SunRad is None:
-            SunRad = []
-        self.C_m = sum((self.kappa["opaque"][x]
-                        * self.A["opaque"][x]) for x in self.opaque)
-        temp = self.C_m / self.A["f"]
-
-        # 5 possible building classes DIN EN ISO 13790
-        x = np.zeros(5)
-        # upper and lower bounds for classes
-        low = [0.0, 95000.0, 137500.0, 212500.0, 315000.0]
-        up = [95000.0, 137500.0, 212500.0, 315000.0, 10000000.0]
-
-        for i in range(len(low)):
-            if low[i] <= temp <= up[i]:
-                x[i] = 1
-            else:
-                x[i] = 0
-
-        # Constants for calculation of A_m, dependent of building class
-        # (DIN EN ISO 13790, section 12.3.1.2, page 81, table 12)
-        f_class_values = [2.5, 2.5, 2.5, 3.0, 3.5]
-        self.f_class = {"Am": sum(x * f_class_values)}
-
-        # specific heat transfer coefficient
-        # (DIN EN ISO 13790, section 7.2.2.2, page 35)
-        self.h_is = 3.45  # [W/(m²K)]
-        # non-dimensional relation between the area of all indoor surfaces and the
-        # effective floor area A["f"]
-        # (DIN EN ISO 13790, section 7.2.2.2, page 36)
-        self.lambda_at = 4.5
-        # specific heat transfer coefficient
-        # (DIN EN ISO 13790, section 12.2.2, page 79)
-        self.h_ms = 9.1  # [W/(m²K)]
-
-        # Form factor for radiation between the element and the sky
-        # (DIN EN ISO 13790, section 11.4.6, page 73)
-        # No direct interaction between sun and floor, therefore the
-        # corresponding F_r entry is zero.
-        self.F_r = {"south": 0.5,
-                    "west": 0.5,
-                    "north": 0.5,
-                    "east": 0.5,
-                    "roof": 1.0,
-                    "floor": 0.0}
-
-        # %% Internal gains phi_int[W]
-        # simulated instead of using DIN EN ISO 13790, Table G.8, page 140
-        phi_int = internal_gains
-
-        # heat flow phi_ia [W]
-        # (DIN EN ISO 13790, section C2, page 110, eq. C.1)
-        self.phi_ia = 0.5 * phi_int
-
-        # thermal transmittance coefficient H_ve [W/K]
-        # (DIN EN ISO 13790, section 9.3.1, equation 21, page 49)
-        self.H_ve = self.rho_air * self.c_p_air \
-                    * self.ventilationRate * self.V / 3600
-
-        # thermal transmittance coefficient H_tr_is [W/K]
-        # (DIN EN ISO 13790, section 7.2.2.2, equation 9, page 35)
-        self.A_tot = self.lambda_at * self.A["f"]
-        self.H_tr_is = self.h_is * self.A_tot
-
-        # shadow coefficient for sun blinds
-        # (DIN EN ISO 13790, section 11.4.3, page 71)
-        # Assumption : no sun blinds (modelled manually, see below)
-        self.F_sh_gl = 1
-
-        # ratio of window-frame
-        # (DIN EN ISO 13790, section 11.4.5, page 73)
-        self.F_F = 0
-
-        # thermal radiation transfer
-        # [kW/(m²*K)] DIN EN ISO 13790, section 11.4.6, page 73
-        h_r_factor = 5.0  # W / (m²K)
-        self.h_r = {
-            ("opaque", "wall"): h_r_factor * np.array(self.epsilon["opaque"]["wall"]),
-            ("opaque", "roof"): h_r_factor * np.array(self.epsilon["opaque"]["roof"]),
-            ("opaque", "floor"): h_r_factor * np.array(self.epsilon["opaque"]["floor"]),
-            "window": h_r_factor * np.array(self.epsilon["window"])}
-
-        # A_m (DIN EN ISO 13790, section 12.3.1.2, page 81, table 12)
-        self.A_m = self.f_class["Am"] * self.A["f"]
-
-        # H_tr_w (DIN EN ISO 13790, section 8.3.1, page 44, eq. 18)
-        self.H_tr_w = self.A["window"]["sum"] * self.U["window"]
-
-        self.H_tr_ms = self.f_class["Am"] * self.A["f"] * self.h_ms
-
-        # matching coefficient for thermal transmittance coefficient
-        # if temperature is unequal to T_e, otherwise = 1
-        # Assumption: Constant annual heat flow through ground
-        # (ISO 13370 A.5 p 25 eq. A8)
-        T_e_mon = 9.71  # monthly mean outside temperature
-        T_i_appr = 22.917  # monthly approximated room temperature
-
-        T_i_year = 22.917  # annual mean indoor temperature
-        T_e_year = 9.71  # annual mean outside temperature
-
-        # ground p.44 ISO 13790
-        # Heating period from October until May (important for T_i_appr)
-        self.b_floor = (T_i_year - T_e_year) / (T_i_appr - T_e_mon)
-
-        self.b_tr = {"wall": np.ones(len(SunRad[0])),
-                     "roof": np.ones(len(SunRad[0])),
-                     "floor": np.zeros(len(SunRad[0]))}
-        self.b_tr["floor"][:] = self.b_floor
-
-        # Mean difference between outdoor temperature and
-        # the apparent sky-temperature
-        # (DIN EN ISO 13790, section 11.4.6,  page 73)
-        self.Delta_theta_er = 11  # [K]
-
-        # dictionary for irradiation to imitate sun blinds manually [kW/m²]
-        self.I_sol = {}
-        directions = ("south", "west", "north", "east", "roof")
-        for drct in range(len(directions)):
-            self.I_sol[directions[drct]] = SunRad[drct, :].copy()
-            self.I_sol["window", directions[drct]] = SunRad[drct, :].copy()
-
-        self.I_sol["floor"] = np.zeros_like(self.I_sol["roof"])
-        self.I_sol["window", "floor"] = np.zeros_like(self.I_sol["roof"])
-
-        limit_shut_blinds = 100  # W/m²
-        for t in range(len(SunRad[0])):
-            for drct3 in range(len(directions)):  # for all directions
-                if SunRad[drct3, t] > limit_shut_blinds:
-                    self.I_sol["window", directions[drct3]][t] = 0.15 * SunRad[drct3, t].copy()
-
-        # reference variables to reduce code length
-        A_j_k = {}
-        B_i_k = {}
-
-        direction = ("south", "west", "north", "east", "roof", "floor")
-        direction2 = ("wall", "roof", "floor")
-        direction3 = ("south", "west", "north", "east")
-        direction4 = ("roof", "floor")
-
-        for t in range(len(SunRad[0])):
-            # auxiliary variable for walls
-            for drct3 in direction3:
-                A_j_k[t, drct3] = (self.U["opaque"]["wall"]
-                                   * self.R_se["opaque"]["wall"]
-                                   * self.A["opaque"][drct3]
-                                   * (self.alpha_Sc["opaque"]["wall"]
-                                      * self.I_sol[drct3][t]
-                                      - self.h_r["opaque", "wall"] * self.F_r[
-                                          drct3] * self.Delta_theta_er))
-
-            # auxiliary variable for roof/ceiling
-            for drct4 in direction4:
-                A_j_k[t, drct4] = (self.U["opaque"][drct4]
-                                   * self.R_se["opaque"][drct4]
-                                   * self.A["opaque"][drct4]
-                                   * (self.alpha_Sc["opaque"][drct4]
-                                      * self.I_sol[drct4][t]
-                                      - self.h_r["opaque", drct4] * self.F_r[
-                                          drct4] * self.Delta_theta_er))
-
-            for drct in direction:
-                B_i_k[t, drct] = self.A["window"][drct] \
-                                 * (self.g_gl["window"] * (1 - self.F_F)
-                                    * self.I_sol["window", drct][t]
-                                    * self.F_sh_gl - self.R_se["window"]
-                                    * self.U["window"] * self.h_r["window"]
-                                    * self.Delta_theta_er * self.F_r[drct])
-
-        phi_sol = {}
-        self.phi_m = {}
-        self.phi_st = {}
-        self.H_tr_em = {}
-        for t in range(len(SunRad[0])):
-            # heat flow phi_sol [kW]
-            # (DIN EN ISO 13790, section 11.3.2, page 67, eq. 43)
-            phi_sol[t] = (sum(A_j_k[t, drct3] for drct3 in direction3) +
-                          sum(A_j_k[t, drct4] for drct4 in direction4) +
-                          sum(B_i_k[t, drct] for drct in direction)
-                          )
-
-            # heat flow phi_m [kW]
-            # (DIN EN ISO 13790, section C2, page 110, eq. C.2)
-            self.phi_m[t] = (self.A_m / self.A_tot * 0.5 * phi_int[t] +
-                             1.0 / self.A_tot * self.A["f"] *
-                             (sum(
-                                 self.f_class["Am"] * A_j_k[t, drct3] for drct3
-                                 in direction3)
-                              + sum(self.f_class["Am"] * A_j_k[t, drct4] for
-                                    drct4 in direction4)
-                              + sum(self.f_class["Am"] * B_i_k[t, drct] for
-                                    drct in direction)
-                              ))
-
-            # heat flow phi_st [kW]
-            # (DIN EN ISO 13790, section C2, page 110, eq. C.3)
-            self.phi_st[t] = (0.5 * phi_int[t] + phi_sol[t] - self.phi_m[t] -
-                              self.H_tr_w / 9.1 / self.A_tot * 0.5 * phi_int[t] -
-                              1.0 / 9.1 / self.A_tot * self.A["window"]["sum"] *
-                              (sum(self.U["window"] * A_j_k[t, drct3] for drct3
-                                   in direction3)
-                               + sum(self.U["window"] * A_j_k[t, drct4] for
-                                     drct4 in direction4)
-                               + sum(self.U["window"] * B_i_k[t, drct] for drct
-                                     in direction)
-                               ))
-
-            # thermal transmittance coefficient H_tr_em [W/K]
-            # Simplification: H_tr_em = H_tr_op
-            # (DIN EN ISO 13790, section 8.3, page 43)
-            self.H_tr_em[t] = sum(self.A["opaque"][drct2]
-                                  * self.U["opaque"][drct2] * self.b_tr[drct2][t]
-                                  for drct2 in direction2)
-=======
-# -*- coding: utf-8 -*-
-
-import json
-import os
-import numpy as np
-
-
-class Envelope:
-    """
-    Abstract class for envelop component management handling.
-
-    Parameters
-    ----------
-    prj : Project()
-        Project() instance of TEASER, contains functions to generate archetype buildings.
-    building_params : dict
-        Building parameters like construction year, retrofit.
-    construction_type : string
-        Building type.
-    file_path : str
-        File path.
-
-    Attributes
-    ----------
-    id : int
-        ID of the building form the scenario-json-file.
-    construction_year : int
-        Construction year of the building.
-    retrofit : int
-        Abbreviations of the retrofit level of the building.
-        0: standard; 1: retrofit; 2: advanced retrofit (according to the web-database TABULA).
-    usage_short : string
-        building types. Possible are:
-        SFH: single family house; TH: terraced house; MFH: multifamily house; AP: apartment block.
-    """
-
-    def __init__(self, prj, building_params, construction_type, file_path):
-        """
-        Constructor of Envelope class.
-
-        Returns
-        -------
-        None.
-        """
-
-        self.U = {}
-        self.d = {}
-        self.d_iso = {}
-        self.rho = {}
-        self.cp = {}
-        self.Lambda = {}
-        self.kappa = {}
-        self.g_gl = {}
-        self.R_se = {}
-        self.R_si = {}
-        self.epsilon = {}
-        self.alpha_Sc = {}
-
-        self.id = building_params["id"]
-        self.construction_year = building_params["year"]
-        self.construction_type = construction_type
-        self.retrofit = building_params["retrofit"]
-        self.usage_short = building_params["building"]
-        self.file_path = file_path
-        self.loadParams()
-        self.loadComponentProperties(prj)
-        self.loadAreas(prj)
-
-    def loadParams(self):
-        """
-        load physical and use-specific parameters.
-
-        Parameters
-        ----------
-        physics : json file
-            Physical and use-specific parameters.
-
-        Returns
-        -------
-        None.
-        """
-
-        physics = {}
-        with open(os.path.join(self.file_path, 'physics_data.json')) as json_file:
-            jsonData = json.load(json_file)
-            for subData in jsonData:
-                physics[subData["name"]] = subData["value"]
-
-        self.c_p_air = physics["c_p_air"]  # [J/kgK]
-        self.rho_air = physics["rho_air"]  # [kg/m3]
-
-        design_data = {}
-        with open(os.path.join(self.file_path, 'design_building_data.json')) as json_file:
-            jsonData = json.load(json_file)
-            for subData in jsonData:
-                design_data[subData["name"]] = subData["value"]
-
-        self.T_set_min = design_data["T_set_min"]
-        self.T_set_min_night = design_data["T_set_min_night"]
-        self.T_set_max = design_data["T_set_max"]
-        self.T_set_max_night = design_data["T_set_max_night"]
-        self.ventilationRate = design_data["ventilation_rate"]
-        self.T_bivalent = design_data["T_bivalent"]
-        self.T_heatlimit = design_data["T_heatlimit"]
-
-    def specificHeatCapacity(self, d, d_iso, density, cp):
-        """
-        Computation of (specific) heat capacity of each wall-type-surface.
-        DIN EN ISO 13786:2008-04: Appendix A.2.4: Method of effective thickness
-        (latest: DIN EN ISO 13786:2018-04; here it is appendix C.2.4).
-        Result is in [J/m²K].
-
-        Parameters
-        ----------
-        d : array-like
-            Thicknesses of the single layers of the wall [m].
-        d_iso : float
-            Thickness of materials between the considered surface and the first thermal insulation layer [m].
-        density : array-like
-            Densities of the single layers of the wall [kg/m³].
-        cp : array-like
-            Specific heat capacities of the single layers of the wall [J/(kg⋅K)].
-
-        Returns
-        -------
-        kappa : float
-            Area-related heat capacity of each wall-type-surface [J/m²K].
-        """
-
-        # determine effective thickness
-        d_t = min(0.5 * np.sum(d), d_iso, 0.1)
-
-        sum_d_i = d[0]
-        i = 0
-        kappa = 0
-        while sum_d_i <= d_t:
-            kappa += d[i] * density[i] * cp[i]
-            i += 1
-            sum_d_i += d[i]
-        else:
-            sum_d_i -= d[i]
-            d_part = d_t - sum_d_i
-            kappa += d_part * density[i] * cp[i]
-
-        return kappa
-
-    def loadMaterialID(self, mat_id, data_class):
-        """
-        Material loader by id.
-
-        Parameters
-        ----------
-        mat_id : string
-            Material id.
-        data_class : ordered dictionary
-            Dictionary with material data ordered by material id.
-
-        Returns
-        -------
-        name : string
-            Material type.
-        density : float
-            Density of the material.
-        thermal_conduc : float
-            Thermal conductivity.
-        heat_capac : float
-            Heat capacity.
-        solar_absorp : float
-            Solar adsorption.
-        """
-
-        binding = data_class
-        for id, mat in binding.items():
-
-            if id == mat_id:
-                name = mat["name"]
-                density = mat["density"]
-                thermal_conduc = float(mat["thermal_conduc"])
-                heat_capac = mat["heat_capac"]
-                solar_absorp = mat["solar_absorp"]
-
-        return (name, density, thermal_conduc, heat_capac, solar_absorp)
-
-    def loadComponentProperties(self, prj):
-        """
-        Load component-specific material parameters.
-
-        Parameters
-        ----------
-        prj : class
-            Contains functions to generate archetype buildings.
-
-        Returns
-        -------
-        None.
-        """
-
-        material_bind = prj.data.material_bind
-        element_bind = prj.data.element_bind
-
-        self.attributes = [
-            self.d,
-            self.d_iso,
-            self.rho,
-            self.cp,
-            self.Lambda,
-            self.U,
-            self.kappa,
-            self.R_se,
-            self.R_si,
-            self.epsilon,
-            self.alpha_Sc,
-            self.g_gl
-        ]
-        self.opaque_ext = ["wall", "roof", "floor"]
-        self.opaque = {"wall", "roof", "floor", "intWall", "ceiling", "intFloor"}
-
-        for x in self.attributes:
-            x["window"] = []
-            x["opaque"] = {}
-            for y in self.opaque:
-                x["opaque"][y] = []
-
-        # Heat transfer resistances for opaque components
-        self.R_se["opaque"]["wall"] = 0.04  # m²K/W ISO 6946 Table 1
-        self.R_se["opaque"]["roof"] = 0.04  # m²K/W ISO 6946 Table 1
-        self.R_se["opaque"]["floor"] = 0.00  # m²K/W ISO 6946 Table 1
-
-        for x in self.opaque_ext:
-            self.R_si["opaque"][x] = 0.13  # m²K/W ISO 6946 Table 1
-
-        # ASHRAE 140 : 2011, Table 5.6 p.19
-        self.R_se["window"] = 0.0476  # ASHRAE 140 : 2011, Table 5.6 p.19
-        self.R_si["window"] = 0.13  # m²K/W DIN EN ISO 6946:2008-04, Table 1
-
-        # ASHRAE 140 : 2011, Table 5.3, page 18 (infrared emittance)
-        for x in self.opaque_ext:
-            self.epsilon["opaque"][x] = 0.9
-        self.epsilon["window"] = 0.9
-
-        # ASHRAE 140 : 2011, Table 5.3,
-        # page 18 (absorption coefficient opaque area)
-        for x in self.opaque_ext:
-            self.alpha_Sc["opaque"][x] = 0.6
-
-        comp = "wall"
-        # WALLS: Materials and U-value
-        for name, elem in element_bind.items():
-            if "OuterWall" in name:
-                if elem["building_age_group"][0] <= self.construction_year <= \
-                        elem["building_age_group"][1] and \
-                        elem["construction_type"] == self.construction_type \
-                        + "_1_" + self.usage_short:
-                    for lay in elem["layer"].items():
-                        self.d["opaque"][comp] = np.append(self.d["opaque"][comp],
-                                                           lay[1]["thickness"])
-                        material_prop = self.loadMaterialID(
-                            lay[1]["material"]["material_id"], material_bind)
-                        self.rho["opaque"][comp] = np.append(self.rho["opaque"][comp],
-                                                             material_prop[1])
-                        self.Lambda["opaque"][comp] = np.append(self.Lambda["opaque"][comp],
-                                                                material_prop[2])
-                        self.cp["opaque"][comp] = np.append(self.cp["opaque"][comp],
-                                                            material_prop[3] * 1000)
-
-        comp = "roof"
-        # ROOF: Materials and U-value
-        for name, elem in element_bind.items():
-            if "Rooftop" in name:
-                if elem["building_age_group"][0] <= self.construction_year <= \
-                        elem["building_age_group"][1] and \
-                        elem["construction_type"] == self.construction_type \
-                        + "_1_" + self.usage_short:
-                    for lay in elem["layer"].items():
-                        self.d["opaque"][comp] = np.append(self.d["opaque"][comp],
-                                                           lay[1]["thickness"])
-                        material_prop = self.loadMaterialID(
-                            lay[1]["material"]["material_id"], material_bind)
-                        self.rho["opaque"][comp] = np.append(self.rho["opaque"][comp],
-                                                             material_prop[1])
-                        self.Lambda["opaque"][comp] = np.append(self.Lambda["opaque"][comp],
-                                                                material_prop[2])
-                        self.cp["opaque"][comp] = np.append(self.cp["opaque"][comp],
-                                                            material_prop[3] * 1000)
-
-        comp = "floor"
-        # FLOOR: Materials and U-value
-        for name, elem in element_bind.items():
-            if "GroundFloor" in name:
-                if elem["building_age_group"][0] <= self.construction_year <= \
-                        elem["building_age_group"][1] and \
-                        elem["construction_type"] == self.construction_type \
-                        + "_1_" + self.usage_short:
-                    for lay in elem["layer"].items():
-                        self.d["opaque"][comp] = np.append(self.d["opaque"][comp],
-                                                           lay[1]["thickness"])
-                        material_prop = self.loadMaterialID(
-                            lay[1]["material"]["material_id"], material_bind)
-                        self.rho["opaque"][comp] = np.append(self.rho["opaque"][comp],
-                                                             material_prop[1])
-                        self.Lambda["opaque"][comp] = np.append(self.Lambda["opaque"][comp],
-                                                                material_prop[2])
-                        self.cp["opaque"][comp] = np.append(self.cp["opaque"][comp],
-                                                            material_prop[3] * 1000)
-
-        comp = "intWall"
-        # INTERNAL WALL: Materials and U-value
-        for name, elem in element_bind.items():
-            if "InnerWall" in name:
-                dummy = min(2015,
-                            self.construction_year)  # data available until 2015
-                if elem["building_age_group"][0] <= dummy <= \
-                        elem["building_age_group"][1] and \
-                        elem["construction_type"] == "tabula_standard":
-                    for lay in elem["layer"].items():
-                        self.d["opaque"][comp] = np.append(self.d["opaque"][comp],
-                                                           lay[1]["thickness"])
-                        material_prop = self.loadMaterialID(
-                            lay[1]["material"]["material_id"], material_bind)
-                        self.rho["opaque"][comp] = np.append(self.rho["opaque"][comp],
-                                                             material_prop[1])
-                        self.Lambda["opaque"][comp] = np.append(self.Lambda["opaque"][comp],
-                                                                material_prop[2])
-                        self.cp["opaque"][comp] = np.append(self.cp["opaque"][comp],
-                                                            material_prop[3] * 1000)
-
-        comp = "ceiling"
-        # CEILING: Materials and U-value
-        for name, elem in element_bind.items():
-            if "Ceiling" in name:
-                dummy = min(2015,
-                            self.construction_year)  # data available until 2015
-                if elem["building_age_group"][0] <= dummy <= \
-                        elem["building_age_group"][1] and \
-                        elem["construction_type"] == "tabula_standard":
-                    for lay in elem["layer"].items():
-                        self.d["opaque"][comp] = np.append(self.d["opaque"][comp],
-                                                           lay[1]["thickness"])
-                        material_prop = self.loadMaterialID(
-                            lay[1]["material"]["material_id"], material_bind)
-                        self.rho["opaque"][comp] = np.append(self.rho["opaque"][comp],
-                                                             material_prop[1])
-                        self.Lambda["opaque"][comp] = np.append(self.Lambda["opaque"][comp],
-                                                                material_prop[2])
-                        self.cp["opaque"][comp] = np.append(self.cp["opaque"][comp],
-                                                            material_prop[3] * 1000)
-
-        comp = "intFloor"
-        # INTERNAL FLOOR: Materials and U-value
-        for name, elem in element_bind.items():
-            if "Floor" in name:
-                dummy = min(2015,
-                            self.construction_year)  # data available until 2015
-                if elem["building_age_group"][0] <= dummy <= \
-                        elem["building_age_group"][1] and \
-                        elem["construction_type"] == "tabula_standard":
-                    for lay in elem["layer"].items():
-                        self.d["opaque"][comp] = np.append(self.d["opaque"][comp],
-                                                           lay[1]["thickness"])
-                        material_prop = self.loadMaterialID(
-                            lay[1]["material"]["material_id"], material_bind)
-                        self.rho["opaque"][comp] = np.append(self.rho["opaque"][comp],
-                                                             material_prop[1])
-                        self.Lambda["opaque"][comp] = np.append(self.Lambda["opaque"][comp],
-                                                                material_prop[2])
-                        self.cp["opaque"][comp] = np.append(self.cp["opaque"][comp],
-                                                            material_prop[3] * 1000)
-
-        comp = "window"
-        # INTERNAL FLOOR: Materials and U-value
-        for name, elem in element_bind.items():
-            if "Window" in name:
-                if elem["building_age_group"][0] <= self.construction_year <= \
-                        elem["building_age_group"][1] and \
-                        elem["construction_type"] == self.construction_type \
-                        + "_1_" + self.usage_short:
-                    self.g_gl["window"] = elem["g_value"]
-                    for lay in elem["layer"].items():
-                        self.d["window"] = np.append(self.d["window"],
-                                                     lay[1]["thickness"])
-                        material_prop = self.loadMaterialID(
-                            lay[1]["material"]["material_id"], material_bind)
-                        self.rho["window"] = np.append(self.rho["window"],
-                                                       material_prop[1])
-                        self.Lambda["window"] = np.append(self.Lambda["window"],
-                                                          material_prop[2])
-                        self.cp["window"] = np.append(self.cp["window"],
-                                                      material_prop[3] * 1000)
-
-        for x in self.opaque:
-            self.d_iso["opaque"][x] = sum(self.d["opaque"][x])
-        # Compute U and kappa for each component
-        for x in self.opaque_ext:
-            self.kappa["opaque"][x] = self.specificHeatCapacity(
-                self.d["opaque"][x],
-                self.d_iso["opaque"][x],
-                self.rho["opaque"][x],
-                self.cp["opaque"][x]
-            )
-            self.U["opaque"][x] = 1.0 / (self.R_si["opaque"][x]
-                                         + sum(self.d["opaque"][x]
-                                               / self.Lambda["opaque"][x])
-                                         + self.R_se["opaque"][x])
-
-        for x in ["intWall", "ceiling", "intFloor"]:
-            self.kappa["opaque"][x] = self.specificHeatCapacity(
-                self.d["opaque"][x],
-                self.d_iso["opaque"][x],
-                self.rho["opaque"][x],
-                self.cp["opaque"][x]
-            )
-
-        self.U["window"] = min(2.8, (1.0 / (self.R_si["window"]
-                                            + sum(self.d["window"]
-                                                  / self.Lambda["window"])
-                                            + self.R_se["window"])))
-
-    def loadAreas(self, prj):
-        """
-        Load component-specific area data.
-
-        Parameters
-        ----------
-        prj : class
-            Contains functions to generate archetype buildings.
-
-        Returns
-        -------
-        None.
-        """
-
-        self.V = prj.buildings[self.id].volume
-
-        self.A = {}  # in m2
-        self.A["f"] = prj.buildings[self.id].net_leased_area
-
-        drct = ("south", "west", "north", "east")
-        self.A["opaque"] = {}
-        self.A["opaque"]["south"] = prj.buildings[self.id].outer_area[0.0]
-        self.A["opaque"]["north"] = prj.buildings[self.id].outer_area[180.0]
-        try:
-            self.A["opaque"]["west"] = prj.buildings[self.id].outer_area[90.0]
-            self.A["opaque"]["east"] = prj.buildings[self.id].outer_area[270.0]
-        except KeyError:
-            self.A["opaque"]["west"] = 0.0
-            self.A["opaque"]["east"] = 0.0
-
-        try:
-            self.A["opaque"]["roof"] = prj.buildings[self.id].outer_area[-1]
-        except KeyError:
-            self.A["opaque"]["roof"] = 1.2 * prj.buildings[
-                self.id].outer_area[-2]
-
-        self.A["opaque"]["floor"] = prj.buildings[self.id].outer_area[-2]
-        self.A["opaque"]["wall"] = sum(self.A["opaque"][d] for d in drct)
-
-        # Area of internal floor equals usable area
-        self.A["opaque"]["intFloor"] = self.A["f"]
-        # Area of the highest floor equals area of base plate
-        self.A["opaque"]["ceiling"] = self.A["opaque"]["floor"]
-        # Assumption: 6 continuous walls per floor (3*N-S, 3*E-W)
-        self.A["opaque"]["intWall"] = 1.5 * self.A["opaque"]["wall"]
-
-        self.A["window"] = {}
-        self.A["window"]["south"] = prj.buildings[self.id].window_area[0.0]
-        self.A["window"]["north"] = prj.buildings[self.id].window_area[180.0]
-        try:
-            self.A["window"]["west"] = prj.buildings[self.id].window_area[90.0]
-            self.A["window"]["east"] = prj.buildings[
-                self.id].window_area[270.0]
-        except KeyError:
-            self.A["window"]["west"] = 0.0
-            self.A["window"]["east"] = 0.0
-
-        self.A["window"]["roof"] = 0.0
-        self.A["window"]["floor"] = 0.0
-
-        self.A["window"]["sum"] = sum(self.A["window"][d] for d in drct)
-
-    def calcHeatLoad(self, site, method="design"):
-        """
         Calculate design (nominal) heat load at norm outside temperature
 
         Parameters
@@ -1481,5 +717,4 @@
             # (DIN EN ISO 13790, section 8.3, page 43)
             self.H_tr_em[t] = sum(self.A["opaque"][drct2]
                                   * self.U["opaque"][drct2] * self.b_tr[drct2][t]
-                                  for drct2 in direction2)
->>>>>>> 086ab940
+                                  for drct2 in direction2)