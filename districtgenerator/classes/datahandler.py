--- conflicted
+++ resolved
@@ -215,13 +215,8 @@
         self.select_plz_data()
         # load weather data
         # select the correct file depending on the TRY weather station location
-<<<<<<< HEAD
-        weatherData = np.loadtxt(os.path.join(self.filePath, "weather", "TRY_" + self.site["TRYYear"][-4:] + "_" + self.site["TRYType"] + "er")
-            + "/"
-=======
         weatherData = np.loadtxt(os.path.join(self.filePath, "weather", "TRY_" + self.site["TRYYear"][-4:] + "_" + self.site["TRYType"])
             + "\\"
->>>>>>> 92bf1fbe
             + self.site["TRYYear"] + "_"
             + str(self.site["Location"]) + "_" + str(self.site["TRYType"])
             + ".dat",
@@ -846,7 +841,7 @@
         """
 
         # initialize plots and prepare data for plotting
-        demandPlots = DemandPlots(resultPath=self.resultPath)
+        demandPlots = DemandPlots()
         demandPlots.preparePlots(self)
 
         # check which resolution for plots is used
