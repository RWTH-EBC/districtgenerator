--- conflicted
+++ resolved
@@ -324,11 +324,7 @@
                 # %% create TEASER project
         # create one project for the whole district
         prj = Project(load_data=True)
-<<<<<<< HEAD
         prj.name = self.scenario_name
-=======
-        prj.name = self.scenario_name    
->>>>>>> 044df5de
         for building in self.district:
             # check if building type is residential or non residential 
             if building["buildingFeatures"]["building"] in  ["SFH", "MFH", "TH", "AB"]:
